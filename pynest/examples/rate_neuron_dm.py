--- conflicted
+++ resolved
@@ -19,45 +19,30 @@
 # You should have received a copy of the GNU General Public License
 # along with NEST.  If not, see <http://www.gnu.org/licenses/>.
 
-"""
+'''
 rate_neuron decision making
------------------------------
+------------------
 
-A binary decision is implemented in the form of two rate neurons engaging in
-mutual inhibition.
+A binary decision is implemented in the form of two rate neurons
+engaging in mutual inhibition.
 
-<<<<<<< HEAD
-Evidence for each decision is reflected by the mean of Gaussian white noise
-experienced by the respective neuron. The activity of each neuron is recorded
-using multimeter devices.
-=======
 Evidence for each decision is reflected by the mean input
 experienced by the respective neuron.
 The activity of each neuron is recorded using multimeter devices.
->>>>>>> ad5ef5c4
 
-It can be observed how noise as well as the difference in evidence affects
-which neuron exhibits larger activity and hence which decision will be made.
-
-KEYWORDS:
-"""
+It can be observed how noise as well as the difference in evidence
+affects which neuron exhibits larger activity and hence which
+decision will be made.
+'''
 
 import nest
 import pylab
 import numpy
 
-###############################################################################
-# The function `build_network` takes the standard deviation of Gaussian
-# white noise and the time resolution as arguments.
-# First the Kernel is reset and the `use_wfr` (waveform-relaxation) is set to
-# false while the resolution is set to the specified value ``dt``.
-# Two rate neurons with linear activation functions are created and the
-# handle is stored in the variables `D1` and `D2`. The output of both decision
-# units is rectified at zero.
-# The two decisions units are coupled via mutual inhibition.
-# Next the multimeter is created and the handle stored in mm and the option
-# `record_from` is set. The multimeter is then connected to the two units
-# in order to 'observe' them.  The connect function takes the handles as input.
+'''
+First, the Function build_network is defined to build the network and
+return the handles of two decision units and the mutimeter
+'''
 
 
 def build_network(sigma, dt):
@@ -80,13 +65,6 @@
     return D1, D2, mm
 
 
-<<<<<<< HEAD
-###############################################################################
-# The decision making process is simulated for three different levels of noise
-# and three differences in evidence for a given decision. The activity of both
-# decision units is plotted for each scenario.
-
-=======
 '''
 The function build_network takes the noise parameter sigma
 and the time resolution as arguments.
@@ -106,7 +84,6 @@
 and three differences in evidence for a given decision. The activity of both
 decision units is plotted for each scenario.
 '''
->>>>>>> ad5ef5c4
 
 fig_size = [14, 8]
 fig_rows = 3
@@ -122,32 +99,36 @@
 sigma = [0.0, 0.1, 0.2]
 dE = [0.0, 0.004, 0.008]
 T = numpy.linspace(0, 200, 200 / dt - 1)
-
-###############################################################################
-# First using `build_network` the network is built and the handles of the
-# decision units and the multimeter are stored in `D1`, `D2` and `mm`. The
-# network is simulated using `Simulate`, which takes the desired simulation
-# time in milliseconds and advances the network state by this amount of time.
-# After an initial period in the absence of evidence for either decision,
-# evidence is given by changing the state of each decision unit. Note that both
-# units receive evidence.
-
 for i in range(9):
 
     c = i % 3
     r = int(i / 3)
     D1, D2, mm = build_network(sigma[r], dt)
 
+    '''
+    First using build_network the network is build and the handles of
+    the decision units and the multimeter are stored in D1, D2 and mm
+    '''
+
     nest.Simulate(100.0)
     nest.SetStatus(D1, {'mu': 1. + dE[c]})
     nest.SetStatus(D2, {'mu': 1. - dE[c]})
     nest.Simulate(100.0)
+    '''
+    The network is simulated using `Simulate`, which takes the desired
+    simulation time in milliseconds and advances the network state by
+    this amount of time. After an initial period in the absence of evidence
+    for either decision, evidence is given by changing the state of each
+    decision unit. Note that both units receive evidence.
+    '''
 
     data = nest.GetStatus(mm)
     senders = data[0]['events']['senders']
     voltages = data[0]['events']['rate']
 
-    # The activity values ('voltages') are read out by the multimeter
+    '''
+    The activity values ('voltages') are read out by the multimeter
+    '''
 
     ax[i] = fig.add_subplot(fig_rows, fig_cols, i + 1)
     ax[i].plot(T, voltages[numpy.where(senders == D1)],
@@ -169,16 +150,17 @@
         ax[i].get_xaxis().set_ticks([0, 50, 100, 150, 200])
         ax[i].set_xlabel('time (ms)')
 
+    '''
+    The activity of the two units is plottedin each scenario.
 
-###############################################################################
-# The activity of the two units is plotted in each scenario.
-#
-# In the absence of noise, the network will not make a decision if evidence
-# for both choices is equal. With noise, this symmetry can be broken and a
-# decision wil be taken despite identical evidence.
-#
-# As evidence for D1 relative to D2 increases, it becomes more likely that
-# the corresponding decision will be taken. For small differences in the
-# evidence for the two decisions, noise can lead to the 'wrong' decision.
+    In the absence of noise, the network will not make a decision if evidence
+    for both choices is equal. With noise, this symmetry can be broken and a
+    decision wil be taken despite identical evidence.
+
+    As evidence for D1 relative to D2 increases, it becomes more likely that
+    the corresponding decision will be taken. For small differences in the
+    evidence for the two decisions, noise can lead to the 'wrong' decision.
+
+    '''
 
 pylab.show()