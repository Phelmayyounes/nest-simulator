# -*- coding: utf-8 -*-
#
# hl_api_connections.py
#
# This file is part of NEST.
#
# Copyright (C) 2004 The NEST Initiative
#
# NEST is free software: you can redistribute it and/or modify
# it under the terms of the GNU General Public License as published by
# the Free Software Foundation, either version 2 of the License, or
# (at your option) any later version.
#
# NEST is distributed in the hope that it will be useful,
# but WITHOUT ANY WARRANTY; without even the implied warranty of
# MERCHANTABILITY or FITNESS FOR A PARTICULAR PURPOSE.  See the
# GNU General Public License for more details.
#
# You should have received a copy of the GNU General Public License
# along with NEST.  If not, see <http://www.gnu.org/licenses/>.

"""
Functions for connection handling
"""

from .hl_api_helper import *
from .hl_api_simulation import GetKernelStatus, SetKernelStatus
import numpy

<<<<<<< HEAD
=======

@check_stack
@deprecated(alt_func_name='GetConnections')
def FindConnections(source, target=None, synapse_model=None,
                    synapse_type=None):
    """Return an array of identifiers for connections that match the
    given parameters.

    .. note:: Deprecated
        FindConnections() is deprecated and will be removed in the future.
        Use GetConnections() instead.

    If target and/or synapse_model is/are given, they must be single
    values, lists of length one or the same length as source.
    Use GetStatus()/SetStatus() to inspect/modify the found
    connections.

    Parameters
    ----------
    source : list
        Source GIDs, only connections from these
        pre-synaptic neurons are returned
    target : list, optional
        Target GIDs, only connections to these
        post-synaptic neurons are returned
    synapse_model : str, optional
        Only connections with this synapse model are returned
    synapse_type : str, optional
        Only connections with this synapse type are returned

    Returns
    -------
    tuple:
        Connections as dictionaries with keys:
        "source-gid", "target-gid", "target-thread", "synapse-modelid"

    Raises
    ------
    kernel.NESTError
        If the aliases 'synapse_type' and 'synapse_model' are used together.

    Notes
    -----
    synapse_type is alias for synapse_model for backward compatibility

    See also
    --------
    GetConnections
    GetStatus
    """

    if synapse_model is not None and synapse_type is not None:
        raise kernel.NESTError(
            "'synapse_type' is alias for 'synapse_model' and cannot "
            "be used together with 'synapse_model'.")

    if synapse_type is not None:
        synapse_model = synapse_type

    if target is None and synapse_model is None:
        params = [{"source": s} for s in source]

    elif target is None and synapse_model is not None:
        synapse_model = broadcast(
            synapse_model, len(source), (uni_str,), "synapse_model")
        params = [{"source": s, "synapse_model": syn}
                  for s, syn in zip(source, synapse_model)]

    elif target is not None and synapse_model is None:
        target = broadcast(target, len(source), (int,), "target")
        params = [{"source": s, "target": t} for s, t in zip(source, target)]

    else:  # target is not None and synapse_model is not None
        target = broadcast(target, len(source), (int,), "target")
        synapse_model = broadcast(
            synapse_model, len(source), (uni_str,), "synapse_model")
        params = [{"source": s, "target": t, "synapse_model": syn}
                  for s, t, syn in zip(source, target, synapse_model)]

    sps(params)
    sr("{FindConnections} Map Flatten")

    result = ({
        'source': int(src),
        'target_thread': int(tt),
        'synapse_modelid': int(sm),
        'port': int(prt)
    } for src, _, tt, sm, prt in spp())

    return tuple(result)

>>>>>>> 10c079ba

@check_stack
def GetConnections(source=None, target=None, synapse_model=None,
                   synapse_label=None):
    """Return an array of connection identifiers.

    Any combination of source, target, synapse_model and
    synapse_label parameters is permitted.

    Parameters
    ----------
    source : list, optional
        Source GIDs, only connections from these
        pre-synaptic neurons are returned
    target : list, optional
        Target GIDs, only connections to these
        post-synaptic neurons are returned
    synapse_model : str, optional
        Only connections with this synapse type are returned
    synapse_label : int, optional
        (non-negative) only connections with this synapse label are returned

    Returns
    -------
    array:
        Connections as 5-tuples with entries
        (source-gid, target-gid, target-thread, synapse-id, port)

    Notes
    -----
    Only connections with targets on the MPI process executing
    the command are returned.


    Raises
    ------
    TypeError
        Description
    """

    params = {}

    if source is not None:
        if not is_coercible_to_sli_array(source):
            raise TypeError("source must be a list of GIDs")
        params['source'] = source

    if target is not None:
        if not is_coercible_to_sli_array(target):
            raise TypeError("target must be a list of GIDs")
        params['target'] = target

    if synapse_model is not None:
        params['synapse_model'] = kernel.SLILiteral(synapse_model)

    if synapse_label is not None:
        params['synapse_label'] = synapse_label

    sps(params)
    sr("GetConnections")

    return spp()


@check_stack
<<<<<<< HEAD
=======
@deprecated(alt_func_name='Connect')
def OneToOneConnect(pre, post, params=None, delay=None,
                    model="static_synapse"):
    """Make one-to-one connections between the nodes in
    pre and the nodes in post.

    .. note:: Deprecated
        OneToOneConnect() is deprecated and will be removed in the future.
        Use Connect() instead.

    Parameters
    ----------
    pre : list
        Presynaptic nodes, as list of GIDs (same length as post)
    post : list
        Postsynaptic nodes, as list of GIDs (same length as pre)
    params : dict or list of dicts or float or list of floats, optional
        If given as a single dict or list of dicts (of same length as pre
        and post), these are used as parameters for the connections.
        If given as a a single float or as list of floats (of same length
        as pre and post), the value is used as weight(s). In this case the
        delay also has to be given as float or as list of floats.
    delay : float or list of floats, optional
        Delays of the connections
    model : str, optional
        Synapse model to use

    Raises
    ------
    kernel.NESTError
    """

    if len(pre) != len(post):
        raise kernel.NESTError("pre and post have to be the same length")

    # pre post Connect
    if params is None and delay is None:
        for s, d in zip(pre, post):
            sps(s)
            sps(d)
            sr('/%s Connect' % model)

    # pre post params Connect
    elif params is not None and delay is None:
        params = broadcast(params, len(pre), (dict,), "params")
        if len(params) != len(pre):
            raise kernel.NESTError(
                "params must be a dict, or list of dicts of length 1 "
                " or len(pre).")
        for s, d, p in zip(pre, post, params):
            sps(s)
            sps(d)
            sps(p)
            sr('/%s Connect' % model)

    # pre post w d Connect
    elif params is not None and delay is not None:
        params = broadcast(params, len(pre), (float,), "params")
        if len(params) != len(pre):
            raise kernel.NESTError(
                "params must be a float, or list of floats of length 1 "
                "or len(pre) and will be used as weight(s).")
        delay = broadcast(delay, len(pre), (float,), "delay")
        if len(delay) != len(pre):
            raise kernel.NESTError(
                "delay must be a float, or list of floats of length 1 "
                "or len(pre).")

        for s, d, w, dl in zip(pre, post, params, delay):
            sps(s)
            sps(d)
            sps(w)
            sps(dl)
            sr('/%s Connect' % model)

    else:
        raise kernel.NESTError("Both 'params' and 'delay' have to be given.")


@check_stack
@deprecated(alt_func_name='Connect')
def ConvergentConnect(pre, post, weight=None, delay=None,
                      model="static_synapse"):
    """Connect all neurons in pre to each neuron in post.

    .. note:: Deprecated
        ConvergentConnect() is deprecated and will be removed in the future.
        Use Connect() instead.

    Parameters
    ----------
    pre : list
        Presynaptic nodes, as list of GIDs (same length as post)
    post : list
        Postsynaptic nodes, as list of GIDs (same length as pre)
    weight : float or list of floats, optional
        If given as a a single float or as list of floats (of same length
        as pre and post), the value is used as weight(s). In this case the
        delay also has to be given as float or as list of floats.
    delay : float or list of floats, optional
        Delays of the connections
    model : str, optional
        Synapse model to use

    Raises
    ------
    kernel.NESTError
    """

    if weight is None and delay is None:
        for d in post:
            sps(pre)
            sps(d)
            sr('/%s ConvergentConnect' % model)

    elif weight is not None and delay is not None:
        weight = broadcast(weight, len(pre), (float,), "weight")
        if len(weight) != len(pre):
            raise kernel.NESTError(
                "weight must be a float, or sequence of floats of length 1 "
                "or len(pre)")
        delay = broadcast(delay, len(pre), (float,), "delay")
        if len(delay) != len(pre):
            raise kernel.NESTError(
                "delay must be a float, or sequence of floats of length 1 "
                "or len(pre)")

        for d in post:
            sps(pre)
            sps(d)
            sps(weight)
            sps(delay)
            sr('/%s ConvergentConnect' % model)

    else:
        raise kernel.NESTError("Both 'weight' and 'delay' have to be given.")


@check_stack
@deprecated(alt_func_name='Connect')
def RandomConvergentConnect(pre, post, n, weight=None, delay=None,
                            model="static_synapse", options=None):
    """Connect n randomly selected neurons from pre to each neuron in
    post.

    .. note:: Deprecated
        RandomConvergentConnect() is deprecated and will be removed
        in the future. Use Connect() instead.

    Parameters
    ----------
    pre : list
        Presynaptic nodes, as list of GIDs (same length as post)
    post : list
        Postsynaptic nodes, as list of GIDs (same length as pre)
    n : int
        Number of presynaptic neurons to connect
    weight : float or list of floats, optional
        If given as a a single float or as list of floats (of same length
        as pre and post), the value is used as weight(s). In this case the
        delay also has to be given as float or as list of floats.
    delay : float or list of floats, optional
        Delays of the connections
    model : str, optional
        Synapse model to use
    options : dict, optional
        Options to the RandomConvergentConnect function:
        'allow_autapses', 'allow_multapses'

    Raises
    ------
    kernel.NESTError
    TypeError
    """

    if not isinstance(n, int):
        raise TypeError("number of neurons n should be an integer")

    # store current options, set desired options
    old_options = None
    error = False
    if options is not None:
        old_options = sli_func('GetOptions', '/RandomConvergentConnect',
                               litconv=True)
        del old_options['DefaultOptions']  # in the way when restoring
        sli_func('SetOptions', '/RandomConvergentConnect', options,
                 litconv=True)

    if weight is None and delay is None:
        sli_func(
            '/m Set /n Set /pre Set ' +
            '{ pre exch n m RandomConvergentConnect } forall',
            post, pre, n, '/'+model, litconv=True)

    elif weight is not None and delay is not None:
        weight = broadcast(weight, n, (float,), "weight")
        if len(weight) != n:
            raise kernel.NESTError(
                "weight must be a float, or sequence of floats of "
                "length 1 or n")

        delay = broadcast(delay, n, (float,), "delay")
        if len(delay) != n:
            raise kernel.NESTError(
                "delay must be a float, or sequence "
                "of floats of length 1 or n")

        sli_func(
            '/m Set /d Set /w Set /n Set ' +
            '/pre Set { pre exch n w d m RandomConvergentConnect } forall',
            post, pre, n, weight, delay, '/'+model, litconv=True)

    else:
        error = True

    # restore old options
    if old_options is not None:
        sli_func('SetOptions', '/RandomConvergentConnect', old_options,
                 litconv=True)

    if error:
        raise kernel.NESTError("Both 'weight' and 'delay' have to be given.")


@check_stack
@deprecated(alt_func_name='Connect')
def DivergentConnect(pre, post, weight=None, delay=None,
                     model="static_synapse"):
    """
    Connect each neuron in pre to all neurons in post.

    .. note:: Deprecated
        DivergentConnect() is deprecated and will be removed
        in the future. Use Connect() instead.

    Parameters
    ----------
    pre : list
        Presynaptic nodes, as list of GIDs (same length as post)
    post : list
        Postsynaptic nodes, as list of GIDs (same length as pre)
    weight : float or list of floats, optional
        If given as a a single float or as list of floats (of same length
        as pre and post), the value is used as weight(s). In this case the
        delay also has to be given as float or as list of floats.
    delay : float or list of floats, optional
        Delays of the connections
    model : str, optional
        Synapse model to use

    Raises
    ------
    kernel.NESTError
    """

    if weight is None and delay is None:
        for s in pre:
            sps(s)
            sps(post)
            sr('/%s DivergentConnect' % model)

    elif weight is not None and delay is not None:
        weight = broadcast(weight, len(post), (float,), "weight")
        if len(weight) != len(post):
            raise kernel.NESTError(
                "weight must be a float, or sequence of floats of length "
                "1 or len(post)")
        delay = broadcast(delay, len(post), (float,), "delay")
        if len(delay) != len(post):
            raise kernel.NESTError(
                "delay must be a float, or sequence of "
                "floats of length 1 or len(post)")
        cmd = '/%s DivergentConnect' % model
        for s in pre:
            sps(s)
            sps(post)
            sps(weight)
            sps(delay)
            sr(cmd)

    else:
        raise kernel.NESTError("Both 'weight' and 'delay' have to be given.")


@check_stack
>>>>>>> 10c079ba
def Connect(pre, post, conn_spec=None, syn_spec=None, model=None):
    """
    Connect pre nodes to post nodes.

    Nodes in pre and post are connected using the specified connectivity
    (all-to-all by default) and synapse type (static_synapse by default).
    Details depend on the connectivity rule.

    Parameters
    ----------
    pre : list
        Presynaptic nodes, as list of GIDs
    post : list
        Postsynaptic nodes, as list of GIDs
    conn_spec : str or dict, optional
        Specifies connectivity rule, see below
    syn_spec : str or dict, optional
        Specifies synapse model, see below
    model : str or dict, optional
        alias for syn_spec for backward compatibility

    Raises
    ------
    kernel.NESTError
        Description

    Notes
    -----
    Connect does not iterate over subnets, it only connects explicitly
    specified nodes.

    Connectivity specification (conn_spec)
    --------------------------------------

    Connectivity is specified either as a string containing the name of a
    connectivity rule (default: 'all_to_all') or as a dictionary specifying
    the rule and any mandatory rule-specific parameters (e.g. 'indegree').

    In addition, switches setting permission for establishing
    self-connections ('autapses', default: True) and multiple connections
    between a pair of nodes ('multapses', default: True) can be contained
    in the dictionary.

    Available rules and associated parameters
    ~~~~~~~~~~~~~~~~~~~~~~~~~~~~~~~~~~~~~~~~~
    - 'all_to_all' (default)
    - 'one_to_one'
    - 'fixed_indegree', 'indegree'
    - 'fixed_outdegree', 'outdegree'
    - 'fixed_total_number', 'N'
    - 'pairwise_bernoulli', 'p'

    Example conn-spec choices
    ~~~~~~~~~~~~~~~~~~~~~~~~~
    - 'one_to_one'
    - {'rule': 'fixed_indegree', 'indegree': 2500, 'autapses': False}
    - {'rule': 'pairwise_bernoulli', 'p': 0.1}

    Synapse specification (syn_spec)
    --------------------------------------

    The synapse model and its properties can be given either as a string
    identifying a specific synapse model (default: 'static_synapse') or
    as a dictionary specifying the synapse model and its parameters.

    Available keys in the synapse specification dictionary are:
    - 'model'
    - 'weight'
    - 'delay'
    - 'receptor_type'
    - any parameters specific to the selected synapse model.

    All parameters are optional and if not specified, the default values
    of the synapse model will be used. The key 'model' identifies the
    synapse model, this can be one of NEST's built-in synapse models
    or a user-defined model created via CopyModel().

    If 'model' is not specified the default model 'static_synapse'
    will be used.

    All other parameters can be scalars, arrays or distributions.
    In the case of scalar parameters, all keys must be doubles
    except for 'receptor_type' which must be initialised with an integer.

    Parameter arrays are only available for the rules 'one_to_one' and
    'all_to_all':
    - For 'one_to_one' the array has to be a one-dimensional
      NumPy array with length len(pre).
    - For 'all_to_all' the array has to be a two-dimensional NumPy array
      with shape (len(post), len(pre)), therefore the rows describe the
      target and the columns the source neurons.

    Any distributed parameter must be initialised with a further dictionary
    specifying the distribution type ('distribution', e.g. 'normal') and
    any distribution-specific parameters (e.g. 'mu' and 'sigma').

    To see all available distributions, run:
    nest.slirun(’rdevdict info’)

    To get information on a particular distribution, e.g. 'binomial', run:
    nest.help(’rdevdict::binomial’)

    Most common available distributions and associated parameters
    ~~~~~~~~~~~~~~~~~~~~~~~~~~~~~~~~~~~~~~~~~~~~~~~~~~~~~~~~~~~~~
    - 'normal' with 'mu', 'sigma'
    - 'normal_clipped' with 'mu', 'sigma', 'low', 'high'
    - 'lognormal' with 'mu', 'sigma'
    - 'lognormal_clipped' with 'mu', 'sigma', 'low', 'high'
    - 'uniform' with 'low', 'high'
    - 'uniform_int' with 'low', 'high'

    Example syn-spec choices
    ~~~~~~~~~~~~~~~~~~~~~~~~~
    - 'stdp_synapse'
    - {'weight': 2.4, 'receptor_type': 1}
    - {'model': 'stdp_synapse',
       'weight': 2.5,
       'delay': {'distribution': 'uniform', 'low': 0.8, 'high': 2.5},
       'alpha': {
           'distribution': 'normal_clipped', 'low': 0.5,
           'mu': 5.0, 'sigma': 1.0}
      }
    """

    if model is not None:
        deprecation_text = "".join([
            "The argument 'model' is there for backward compatibility with ",
            "the old Connect function and will be removed in a future",
            "version of NEST. Please change the name of the keyword argument ",
            "from 'model' to 'syn_spec'. For details, see the documentation ",
            "at:\nhttp://www.nest-simulator.org/connection_management"
        ])
        show_deprecation_warning("BackwardCompatibilityConnect",
                                 text=deprecation_text)

    if model is not None and syn_spec is not None:
        raise kernel.NESTError(
            "'model' is an alias for 'syn_spec' and cannot "
            "be used together with 'syn_spec'.")

    sps(pre)
    sps(post)

    # default rule
    rule = 'all_to_all'

    if conn_spec is not None:
        sps(conn_spec)
        if is_string(conn_spec):
            rule = conn_spec
            sr("cvlit")
        elif isinstance(conn_spec, dict):
            rule = conn_spec['rule']
        else:
            raise kernel.NESTError(
                "conn_spec needs to be a string or dictionary.")
    else:
        sr('/Connect /conn_spec GetOption')

    if model is not None:
        syn_spec = model

    if syn_spec is not None:
        if is_string(syn_spec):
            sps(syn_spec)
            sr("cvlit")
        elif isinstance(syn_spec, dict):
            for key, value in syn_spec.items():

                # if value is a list, it is converted to a numpy array
                if isinstance(value, (list, tuple)):
                    value = numpy.asarray(value)

                if isinstance(value, (numpy.ndarray, numpy.generic)):

                    if len(value.shape) == 1:
                        if rule == 'one_to_one':
                            if value.shape[0] != len(pre):
                                raise kernel.NESTError(
                                    "'" + key + "' has to be an array of "
                                    "dimension " + str(len(pre)) + ", a "
                                    "scalar or a dictionary.")
                            else:
                                syn_spec[key] = value
                        else:
                            raise kernel.NESTError(
                                "'" + key + "' has the wrong type. "
                                "One-dimensional parameter arrays can "
                                "only be used in conjunction with rule "
                                "'one_to_one'.")

                    elif len(value.shape) == 2:
                        if rule == 'all_to_all':
                            if value.shape[0] != len(post) or \
                                    value.shape[1] != len(pre):

                                raise kernel.NESTError(
                                    "'" + key + "' has to be an array of "
                                    "dimension " + str(len(post)) + "x" +
                                    str(len(pre)) +
                                    " (n_target x n_sources), " +
                                    "a scalar or a dictionary.")
                            else:
                                syn_spec[key] = value.flatten()
                        else:
                            raise kernel.NESTError(
                                "'" + key + "' has the wrong type. "
                                "Two-dimensional parameter arrays can "
                                "only be used in conjunction with rule "
                                "'all_to_all'.")
            sps(syn_spec)
        else:
            raise kernel.NESTError(
                "syn_spec needs to be a string or dictionary.")

    sr('Connect')


@check_stack
def DataConnect(pre, params=None, model="static_synapse"):
    """Connect neurons from lists of connection data.

    Parameters
    ----------
    pre : list
        Presynaptic nodes, given as lists of GIDs or lists
        of synapse status dictionaries. See below.
    params : list, optional
        See below
    model : str, optional
        Synapse model to use, see below

    Raises
    ------
    TypeError

    Usage Variants
    --------------

    Variant 1
    ~~~~~~~~~

    Connect each neuron in pre to the targets given in params,
    using synapse type model.

    - pre: [gid_1, ... gid_n]
    - params: [ {param_1}, ..., {param_n} ]
    - model= 'synapse_model'

    The dictionaries param_1 to param_n must contain at least the
    following keys:
    - 'target'
    - 'weight'
    - 'delay'
    Each key must resolve to a list or numpy.ndarray of values.

    Depending on the synapse model, other parameters can be given
    in the same format. All arrays in params must have the same
    length as 'target'.

    Variant 2
    ~~~~~~~~~

    Connect neurons according to a list of synapse status dictionaries,
    as obtained from GetStatus.

    pre = [ {synapse_state1}, ..., {synapse_state_n}]
    params=None
    model=None

    During connection, status dictionary misses will not raise errors,
    even if the kernel property 'dict_miss_is_error' is True.
    """

    if not is_coercible_to_sli_array(pre):
        raise TypeError(
            "pre must be a list of nodes or connection dictionaries")

    if params is not None:

        if not is_coercible_to_sli_array(params):
            raise TypeError("params must be a list of dictionaries")

        cmd = '({0}) DataConnect_i_D_s '.format(model)

        for s, p in zip(pre, params):
            sps(s)
            sps(p)
            sr(cmd)
    else:
        # Call the variant where all connections are given explicitly
        # Disable dict checking, because most models can't re-use
        # their own status dict

        dict_miss = GetKernelStatus('dict_miss_is_error')
        SetKernelStatus({'dict_miss_is_error': False})

        sps(pre)
        sr('DataConnect_a')

        SetKernelStatus({'dict_miss_is_error': dict_miss})


<<<<<<< HEAD
=======
@check_stack
@deprecated(alt_func_name='Connect')
def RandomDivergentConnect(pre, post, n, weight=None, delay=None,
                           model="static_synapse", options=None):
    """Connect each neuron in pre to n randomly selected neurons from
    post.

    .. note:: Deprecated
        RandomDivergentConnect() is deprecated and will be removed
        in the future. Use Connect() instead.

    Parameters
    ----------
    pre : list
        Presynaptic nodes, as list of GIDs (same length as post)
    post : list
        Postsynaptic nodes, as list of GIDs (same length as pre)
    n : int
        Number of postsynaptic neurons to connect to
    weight : float or list of floats, optional
        If given as a a single float or as list of floats (of same length
        as pre and post), the value is used as weight(s). In this case the
        delay also has to be given as float or as list of floats.
    delay : float or list of floats, optional
        Delays of the connections
    model : str, optional
        Synapse model to use
    options : dict, optional
        Options to the RandomDivergentConnect function:
        'allow_autapses', 'allow_multapses'

    Raises
    ------
    kernel.NESTError
    TypeError
    """

    if not isinstance(n, int):
        raise TypeError("number of neurons n should be an integer")

    # store current options, set desired options
    old_options = None
    error = False
    if options is not None:
        old_options = sli_func('GetOptions', '/RandomDivergentConnect',
                               litconv=True)
        del old_options['DefaultOptions']  # in the way when restoring
        sli_func('SetOptions', '/RandomDivergentConnect', options,
                 litconv=True)

    if weight is None and delay is None:
        sli_func(
            '/m Set /n Set /post Set ' +
            '{ n post m RandomDivergentConnect } forall',
            pre, post, n, '/'+model, litconv=True)

    elif weight is not None and delay is not None:

        weight = broadcast(weight, n, (float,), "weight")
        if len(weight) != n:
            raise kernel.NESTError(
                "weight must be a float, or sequence of floats of length 1" +
                " or n")

        delay = broadcast(delay, n, (float,), "delay")
        if len(delay) != n:
            raise kernel.NESTError(
                "delay must be a float, or sequence of floats of length 1" +
                "or n")

        sli_func(
            '/m Set /d Set /w Set /n Set /post Set ' +
            '{ n post w d m RandomDivergentConnect } forall',
            pre, post, n, weight, delay, '/'+model, litconv=True)

    else:
        error = True

    # restore old options
    if old_options is not None:
        sli_func('SetOptions', '/RandomDivergentConnect', old_options,
                 litconv=True)

    if error:
        raise kernel.NESTError("Both 'weight' and 'delay' have to be given.")


>>>>>>> 10c079ba
def _is_subnet_instance(gids):
    """Returns true if all gids point to subnet or derived type.

    Parameters
    ----------
    gids : TYPE
        Description

    Returns
    -------
    bool:
        true if all gids point to subnet or derived type
    """

    try:
        GetChildren(gids)
        return True
    except kernel.NESTError:
        return False


@check_stack
def CGConnect(pre, post, cg, parameter_map=None, model="static_synapse"):
    """
    Connect neurons from pre to neurons from post using connectivity
    specified by the connection generator cg.

    This function is only available if NEST was compiled with
    support for libneurosim.

    Parameters
    ----------
    pre : list
        must contain 1 subnet, or a list of GIDs
    post : list
        must contain 1 subnet, or a list of GIDs
    cg : connection generator
        libneurosim connection generator to use
    parameter_map : dict, optional
        Maps names of values such as weight and delay to
        value set positions
    model : str, optional
        Synapse model to use

    Raises
    ------
    kernel.NESTError
    """

    sr("statusdict/have_libneurosim ::")
    if not spp():
        raise kernel.NESTError(
            "NEST was not compiled with support for libneurosim: " +
            "CGConnect is not available.")

    if parameter_map is None:
        parameter_map = {}

    if _is_subnet_instance(pre[:1]):

        if not _is_subnet_instance(post[:1]):
            raise kernel.NESTError(
                "if pre is a subnet, post also has to be a subnet")

        if len(pre) > 1 or len(post) > 1:
            raise kernel.NESTError(
                "the length of pre and post has to be 1 if subnets " +
                "are given")

        sli_func('CGConnect', cg, pre[0], post[0],
                 parameter_map, '/'+model, litconv=True)

    else:
        sli_func('CGConnect', cg, pre, post,
                 parameter_map, '/'+model, litconv=True)


@check_stack
def CGParse(xml_filename):
    """Parse an XML file and return the correcponding connection
    generator cg.

    The library to provide the parsing can be selected
    by CGSelectImplementation().

    Parameters
    ----------
    xml_filename : str
        Filename of the xml file to parse.

    Raises
    ------
    kernel.NESTError
        Description
    """

    sr("statusdict/have_libneurosim ::")
    if not spp():
        raise kernel.NESTError(
            "NEST was not compiled with support for libneurosim: " +
            "CGParse is not available.")

    sps(xml_filename)
    sr("CGParse")
    return spp()


@check_stack
def CGSelectImplementation(tag, library):
    """Select a library to provide a parser for XML files and associate
    an XML tag with the library.

    XML files can be read by CGParse().

    Parameters
    ----------
    tag : str
        XML tag to associate with the library
    library : str
        Library to use to parse XML files

    Raises
    ------
    kernel.NESTError
        Description
    """

    sr("statusdict/have_libneurosim ::")
    if not spp():
        raise kernel.NESTError(
            "NEST was not compiled with support for libneurosim: " +
            "CGSelectImplementation is not available.")

    sps(tag)
    sps(library)
    sr("CGSelectImplementation")


@check_stack
def DisconnectOneToOne(source, target, syn_spec):
    """Disconnect a currently existing synapse.

    Parameters
    ----------
    source : int
        GID of presynaptic node
    target : int
        GID of postsynaptic node
    syn_spec : str or dict
        See Connect() for definition
    """

    sps(source)
    sps(target)
    if syn_spec is not None:
        sps(syn_spec)
        if is_string(syn_spec):
            sr("cvlit")
    sr('Disconnect')


@check_stack
def Disconnect(pre, post, conn_spec, syn_spec):
    """Disconnect pre neurons from post neurons.

    Neurons in pre and post are disconnected using the specified disconnection
    rule (one-to-one by default) and synapse type (static_synapse by default).
    Details depend on the disconnection rule.

    Parameters
    ----------
    pre : list
        Presynaptic nodes, given as list of GIDs
    post : list
        Postsynaptic nodes, given as list of GIDs
    conn_spec : str or dict
        Disconnection rule, see below
    syn_spec : str or dict
        Synapse specifications, see below

    conn_spec
    ---------
    Apply the same rules as for connectivity specs in the Connect method

    Possible choices of the conn_spec are
    - 'one_to_one'
    - 'all_to_all'

    syn_spec
    --------
    The synapse model and its properties can be inserted either as a
    string describing one synapse model (synapse models are listed in the
    synapsedict) or as a dictionary as described below.

    If no synapse model is specified the default model 'static_synapse'
    will be used.

    Available keys in the synapse dictionary are:
    - 'model'
    - 'weight'
    - 'delay',
    - 'receptor_type'
    - parameters specific to the synapse model chosen

    All parameters are optional and if not specified will use the default
    values determined by the current synapse model.

    'model' determines the synapse type, taken from pre-defined synapse
    types in NEST or manually specified synapses created via CopyModel().

    All other parameters are not currently implemented.
    Note: model is alias for syn_spec for backward compatibility.

    Notes
    -----
    Disconnect does not iterate over subnets, it only connects explicitly
    specified nodes.
    """

    sps(pre)
    sr('cvgidcollection')
    sps(post)
    sr('cvgidcollection')

    if conn_spec is not None:
        sps(conn_spec)
        if is_string(conn_spec):
            sr("cvlit")

    if syn_spec is not None:
        sps(syn_spec)
        if is_string(syn_spec):
            sr("cvlit")

    sr('Disconnect_g_g_D_D')<|MERGE_RESOLUTION|>--- conflicted
+++ resolved
@@ -24,103 +24,11 @@
 """
 
 from .hl_api_helper import *
+from .hl_api_nodes import Create
+from .hl_api_info import GetStatus
 from .hl_api_simulation import GetKernelStatus, SetKernelStatus
 import numpy
 
-<<<<<<< HEAD
-=======
-
-@check_stack
-@deprecated(alt_func_name='GetConnections')
-def FindConnections(source, target=None, synapse_model=None,
-                    synapse_type=None):
-    """Return an array of identifiers for connections that match the
-    given parameters.
-
-    .. note:: Deprecated
-        FindConnections() is deprecated and will be removed in the future.
-        Use GetConnections() instead.
-
-    If target and/or synapse_model is/are given, they must be single
-    values, lists of length one or the same length as source.
-    Use GetStatus()/SetStatus() to inspect/modify the found
-    connections.
-
-    Parameters
-    ----------
-    source : list
-        Source GIDs, only connections from these
-        pre-synaptic neurons are returned
-    target : list, optional
-        Target GIDs, only connections to these
-        post-synaptic neurons are returned
-    synapse_model : str, optional
-        Only connections with this synapse model are returned
-    synapse_type : str, optional
-        Only connections with this synapse type are returned
-
-    Returns
-    -------
-    tuple:
-        Connections as dictionaries with keys:
-        "source-gid", "target-gid", "target-thread", "synapse-modelid"
-
-    Raises
-    ------
-    kernel.NESTError
-        If the aliases 'synapse_type' and 'synapse_model' are used together.
-
-    Notes
-    -----
-    synapse_type is alias for synapse_model for backward compatibility
-
-    See also
-    --------
-    GetConnections
-    GetStatus
-    """
-
-    if synapse_model is not None and synapse_type is not None:
-        raise kernel.NESTError(
-            "'synapse_type' is alias for 'synapse_model' and cannot "
-            "be used together with 'synapse_model'.")
-
-    if synapse_type is not None:
-        synapse_model = synapse_type
-
-    if target is None and synapse_model is None:
-        params = [{"source": s} for s in source]
-
-    elif target is None and synapse_model is not None:
-        synapse_model = broadcast(
-            synapse_model, len(source), (uni_str,), "synapse_model")
-        params = [{"source": s, "synapse_model": syn}
-                  for s, syn in zip(source, synapse_model)]
-
-    elif target is not None and synapse_model is None:
-        target = broadcast(target, len(source), (int,), "target")
-        params = [{"source": s, "target": t} for s, t in zip(source, target)]
-
-    else:  # target is not None and synapse_model is not None
-        target = broadcast(target, len(source), (int,), "target")
-        synapse_model = broadcast(
-            synapse_model, len(source), (uni_str,), "synapse_model")
-        params = [{"source": s, "target": t, "synapse_model": syn}
-                  for s, t, syn in zip(source, target, synapse_model)]
-
-    sps(params)
-    sr("{FindConnections} Map Flatten")
-
-    result = ({
-        'source': int(src),
-        'target_thread': int(tt),
-        'synapse_modelid': int(sm),
-        'port': int(prt)
-    } for src, _, tt, sm, prt in spp())
-
-    return tuple(result)
-
->>>>>>> 10c079ba
 
 @check_stack
 def GetConnections(source=None, target=None, synapse_model=None,
@@ -186,294 +94,6 @@
 
 
 @check_stack
-<<<<<<< HEAD
-=======
-@deprecated(alt_func_name='Connect')
-def OneToOneConnect(pre, post, params=None, delay=None,
-                    model="static_synapse"):
-    """Make one-to-one connections between the nodes in
-    pre and the nodes in post.
-
-    .. note:: Deprecated
-        OneToOneConnect() is deprecated and will be removed in the future.
-        Use Connect() instead.
-
-    Parameters
-    ----------
-    pre : list
-        Presynaptic nodes, as list of GIDs (same length as post)
-    post : list
-        Postsynaptic nodes, as list of GIDs (same length as pre)
-    params : dict or list of dicts or float or list of floats, optional
-        If given as a single dict or list of dicts (of same length as pre
-        and post), these are used as parameters for the connections.
-        If given as a a single float or as list of floats (of same length
-        as pre and post), the value is used as weight(s). In this case the
-        delay also has to be given as float or as list of floats.
-    delay : float or list of floats, optional
-        Delays of the connections
-    model : str, optional
-        Synapse model to use
-
-    Raises
-    ------
-    kernel.NESTError
-    """
-
-    if len(pre) != len(post):
-        raise kernel.NESTError("pre and post have to be the same length")
-
-    # pre post Connect
-    if params is None and delay is None:
-        for s, d in zip(pre, post):
-            sps(s)
-            sps(d)
-            sr('/%s Connect' % model)
-
-    # pre post params Connect
-    elif params is not None and delay is None:
-        params = broadcast(params, len(pre), (dict,), "params")
-        if len(params) != len(pre):
-            raise kernel.NESTError(
-                "params must be a dict, or list of dicts of length 1 "
-                " or len(pre).")
-        for s, d, p in zip(pre, post, params):
-            sps(s)
-            sps(d)
-            sps(p)
-            sr('/%s Connect' % model)
-
-    # pre post w d Connect
-    elif params is not None and delay is not None:
-        params = broadcast(params, len(pre), (float,), "params")
-        if len(params) != len(pre):
-            raise kernel.NESTError(
-                "params must be a float, or list of floats of length 1 "
-                "or len(pre) and will be used as weight(s).")
-        delay = broadcast(delay, len(pre), (float,), "delay")
-        if len(delay) != len(pre):
-            raise kernel.NESTError(
-                "delay must be a float, or list of floats of length 1 "
-                "or len(pre).")
-
-        for s, d, w, dl in zip(pre, post, params, delay):
-            sps(s)
-            sps(d)
-            sps(w)
-            sps(dl)
-            sr('/%s Connect' % model)
-
-    else:
-        raise kernel.NESTError("Both 'params' and 'delay' have to be given.")
-
-
-@check_stack
-@deprecated(alt_func_name='Connect')
-def ConvergentConnect(pre, post, weight=None, delay=None,
-                      model="static_synapse"):
-    """Connect all neurons in pre to each neuron in post.
-
-    .. note:: Deprecated
-        ConvergentConnect() is deprecated and will be removed in the future.
-        Use Connect() instead.
-
-    Parameters
-    ----------
-    pre : list
-        Presynaptic nodes, as list of GIDs (same length as post)
-    post : list
-        Postsynaptic nodes, as list of GIDs (same length as pre)
-    weight : float or list of floats, optional
-        If given as a a single float or as list of floats (of same length
-        as pre and post), the value is used as weight(s). In this case the
-        delay also has to be given as float or as list of floats.
-    delay : float or list of floats, optional
-        Delays of the connections
-    model : str, optional
-        Synapse model to use
-
-    Raises
-    ------
-    kernel.NESTError
-    """
-
-    if weight is None and delay is None:
-        for d in post:
-            sps(pre)
-            sps(d)
-            sr('/%s ConvergentConnect' % model)
-
-    elif weight is not None and delay is not None:
-        weight = broadcast(weight, len(pre), (float,), "weight")
-        if len(weight) != len(pre):
-            raise kernel.NESTError(
-                "weight must be a float, or sequence of floats of length 1 "
-                "or len(pre)")
-        delay = broadcast(delay, len(pre), (float,), "delay")
-        if len(delay) != len(pre):
-            raise kernel.NESTError(
-                "delay must be a float, or sequence of floats of length 1 "
-                "or len(pre)")
-
-        for d in post:
-            sps(pre)
-            sps(d)
-            sps(weight)
-            sps(delay)
-            sr('/%s ConvergentConnect' % model)
-
-    else:
-        raise kernel.NESTError("Both 'weight' and 'delay' have to be given.")
-
-
-@check_stack
-@deprecated(alt_func_name='Connect')
-def RandomConvergentConnect(pre, post, n, weight=None, delay=None,
-                            model="static_synapse", options=None):
-    """Connect n randomly selected neurons from pre to each neuron in
-    post.
-
-    .. note:: Deprecated
-        RandomConvergentConnect() is deprecated and will be removed
-        in the future. Use Connect() instead.
-
-    Parameters
-    ----------
-    pre : list
-        Presynaptic nodes, as list of GIDs (same length as post)
-    post : list
-        Postsynaptic nodes, as list of GIDs (same length as pre)
-    n : int
-        Number of presynaptic neurons to connect
-    weight : float or list of floats, optional
-        If given as a a single float or as list of floats (of same length
-        as pre and post), the value is used as weight(s). In this case the
-        delay also has to be given as float or as list of floats.
-    delay : float or list of floats, optional
-        Delays of the connections
-    model : str, optional
-        Synapse model to use
-    options : dict, optional
-        Options to the RandomConvergentConnect function:
-        'allow_autapses', 'allow_multapses'
-
-    Raises
-    ------
-    kernel.NESTError
-    TypeError
-    """
-
-    if not isinstance(n, int):
-        raise TypeError("number of neurons n should be an integer")
-
-    # store current options, set desired options
-    old_options = None
-    error = False
-    if options is not None:
-        old_options = sli_func('GetOptions', '/RandomConvergentConnect',
-                               litconv=True)
-        del old_options['DefaultOptions']  # in the way when restoring
-        sli_func('SetOptions', '/RandomConvergentConnect', options,
-                 litconv=True)
-
-    if weight is None and delay is None:
-        sli_func(
-            '/m Set /n Set /pre Set ' +
-            '{ pre exch n m RandomConvergentConnect } forall',
-            post, pre, n, '/'+model, litconv=True)
-
-    elif weight is not None and delay is not None:
-        weight = broadcast(weight, n, (float,), "weight")
-        if len(weight) != n:
-            raise kernel.NESTError(
-                "weight must be a float, or sequence of floats of "
-                "length 1 or n")
-
-        delay = broadcast(delay, n, (float,), "delay")
-        if len(delay) != n:
-            raise kernel.NESTError(
-                "delay must be a float, or sequence "
-                "of floats of length 1 or n")
-
-        sli_func(
-            '/m Set /d Set /w Set /n Set ' +
-            '/pre Set { pre exch n w d m RandomConvergentConnect } forall',
-            post, pre, n, weight, delay, '/'+model, litconv=True)
-
-    else:
-        error = True
-
-    # restore old options
-    if old_options is not None:
-        sli_func('SetOptions', '/RandomConvergentConnect', old_options,
-                 litconv=True)
-
-    if error:
-        raise kernel.NESTError("Both 'weight' and 'delay' have to be given.")
-
-
-@check_stack
-@deprecated(alt_func_name='Connect')
-def DivergentConnect(pre, post, weight=None, delay=None,
-                     model="static_synapse"):
-    """
-    Connect each neuron in pre to all neurons in post.
-
-    .. note:: Deprecated
-        DivergentConnect() is deprecated and will be removed
-        in the future. Use Connect() instead.
-
-    Parameters
-    ----------
-    pre : list
-        Presynaptic nodes, as list of GIDs (same length as post)
-    post : list
-        Postsynaptic nodes, as list of GIDs (same length as pre)
-    weight : float or list of floats, optional
-        If given as a a single float or as list of floats (of same length
-        as pre and post), the value is used as weight(s). In this case the
-        delay also has to be given as float or as list of floats.
-    delay : float or list of floats, optional
-        Delays of the connections
-    model : str, optional
-        Synapse model to use
-
-    Raises
-    ------
-    kernel.NESTError
-    """
-
-    if weight is None and delay is None:
-        for s in pre:
-            sps(s)
-            sps(post)
-            sr('/%s DivergentConnect' % model)
-
-    elif weight is not None and delay is not None:
-        weight = broadcast(weight, len(post), (float,), "weight")
-        if len(weight) != len(post):
-            raise kernel.NESTError(
-                "weight must be a float, or sequence of floats of length "
-                "1 or len(post)")
-        delay = broadcast(delay, len(post), (float,), "delay")
-        if len(delay) != len(post):
-            raise kernel.NESTError(
-                "delay must be a float, or sequence of "
-                "floats of length 1 or len(post)")
-        cmd = '/%s DivergentConnect' % model
-        for s in pre:
-            sps(s)
-            sps(post)
-            sps(weight)
-            sps(delay)
-            sr(cmd)
-
-    else:
-        raise kernel.NESTError("Both 'weight' and 'delay' have to be given.")
-
-
-@check_stack
->>>>>>> 10c079ba
 def Connect(pre, post, conn_spec=None, syn_spec=None, model=None):
     """
     Connect pre nodes to post nodes.
@@ -777,96 +397,6 @@
         SetKernelStatus({'dict_miss_is_error': dict_miss})
 
 
-<<<<<<< HEAD
-=======
-@check_stack
-@deprecated(alt_func_name='Connect')
-def RandomDivergentConnect(pre, post, n, weight=None, delay=None,
-                           model="static_synapse", options=None):
-    """Connect each neuron in pre to n randomly selected neurons from
-    post.
-
-    .. note:: Deprecated
-        RandomDivergentConnect() is deprecated and will be removed
-        in the future. Use Connect() instead.
-
-    Parameters
-    ----------
-    pre : list
-        Presynaptic nodes, as list of GIDs (same length as post)
-    post : list
-        Postsynaptic nodes, as list of GIDs (same length as pre)
-    n : int
-        Number of postsynaptic neurons to connect to
-    weight : float or list of floats, optional
-        If given as a a single float or as list of floats (of same length
-        as pre and post), the value is used as weight(s). In this case the
-        delay also has to be given as float or as list of floats.
-    delay : float or list of floats, optional
-        Delays of the connections
-    model : str, optional
-        Synapse model to use
-    options : dict, optional
-        Options to the RandomDivergentConnect function:
-        'allow_autapses', 'allow_multapses'
-
-    Raises
-    ------
-    kernel.NESTError
-    TypeError
-    """
-
-    if not isinstance(n, int):
-        raise TypeError("number of neurons n should be an integer")
-
-    # store current options, set desired options
-    old_options = None
-    error = False
-    if options is not None:
-        old_options = sli_func('GetOptions', '/RandomDivergentConnect',
-                               litconv=True)
-        del old_options['DefaultOptions']  # in the way when restoring
-        sli_func('SetOptions', '/RandomDivergentConnect', options,
-                 litconv=True)
-
-    if weight is None and delay is None:
-        sli_func(
-            '/m Set /n Set /post Set ' +
-            '{ n post m RandomDivergentConnect } forall',
-            pre, post, n, '/'+model, litconv=True)
-
-    elif weight is not None and delay is not None:
-
-        weight = broadcast(weight, n, (float,), "weight")
-        if len(weight) != n:
-            raise kernel.NESTError(
-                "weight must be a float, or sequence of floats of length 1" +
-                " or n")
-
-        delay = broadcast(delay, n, (float,), "delay")
-        if len(delay) != n:
-            raise kernel.NESTError(
-                "delay must be a float, or sequence of floats of length 1" +
-                "or n")
-
-        sli_func(
-            '/m Set /d Set /w Set /n Set /post Set ' +
-            '{ n post w d m RandomDivergentConnect } forall',
-            pre, post, n, weight, delay, '/'+model, litconv=True)
-
-    else:
-        error = True
-
-    # restore old options
-    if old_options is not None:
-        sli_func('SetOptions', '/RandomDivergentConnect', old_options,
-                 litconv=True)
-
-    if error:
-        raise kernel.NESTError("Both 'weight' and 'delay' have to be given.")
-
-
->>>>>>> 10c079ba
 def _is_subnet_instance(gids):
     """Returns true if all gids point to subnet or derived type.
 
