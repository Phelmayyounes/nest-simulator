# -*- coding: utf-8 -*-
#
# hl_api_helper.py
#
# This file is part of NEST.
#
# Copyright (C) 2004 The NEST Initiative
#
# NEST is free software: you can redistribute it and/or modify
# it under the terms of the GNU General Public License as published by
# the Free Software Foundation, either version 2 of the License, or
# (at your option) any later version.
#
# NEST is distributed in the hope that it will be useful,
# but WITHOUT ANY WARRANTY; without even the implied warranty of
# MERCHANTABILITY or FITNESS FOR A PARTICULAR PURPOSE.  See the
# GNU General Public License for more details.
#
# You should have received a copy of the GNU General Public License
# along with NEST.  If not, see <http://www.gnu.org/licenses/>.

"""
These are helper functions to ease the definition of the high-level
API of the PyNEST wrapper.
"""

import warnings
import json
import functools
import textwrap
import subprocess
import os
import re
import sys
import numpy
import json

from string import Template

from ..ll_api import *
from .. import pynestkernel as kernel

__all__ = [
    'broadcast',
    'deprecated',
    'get_help_filepath',
    'get_unistring_type',
    'get_verbosity',
    'get_wrapped_text',
    'is_coercible_to_sli_array',
    'is_iterable',
    'is_literal',
    'is_sequence_of_connections',
    'is_sequence_of_gids',
    'is_string',
    'load_help',
    'model_deprecation_warning',
    'serializable',
    'set_verbosity',
    'show_deprecation_warning',
    'show_help_with_pager',
    'SuppressedDeprecationWarning',
    'to_json',
    'uni_str',
]

# These flags are used to print deprecation warnings only once.
# Only flags for special cases need to be entered here, all flags for
# deprecated functions will be registered by the @deprecated decorator.
_deprecation_warning = {'BackwardCompatibilityConnect': True,
                        'subnet': True,
                        'aeif_cond_alpha_RK5': True,
                        'iaf_psc_alpha_canon': True,
                        'iaf_psc_alpha_presc': True,
                        'iaf_psc_delta_canon': True}


def format_Warning(message, category, filename, lineno, line=None):
    """Formats deprecation warning."""

    return '%s:%s: %s:%s\n' % (filename, lineno, category.__name__, message)


warnings.formatwarning = format_Warning


def get_wrapped_text(text, width=80):
    """Formats a given multiline string to wrap at a given width, while
    preserving newlines (and removing excessive whitespace).

    Parameters
    ----------
    text : str
        String to format

    Returns
    -------
    str:
        Wrapped string
    """

    lines = text.split("\n")
    lines = [textwrap.fill(" ".join(l.split()), width=width) for l in lines]
    return "\n".join(lines)


def show_deprecation_warning(func_name, alt_func_name=None, text=None):
    """Shows a deprecation warning for a function.

    Parameters
    ----------
    func_name : str
        Name of the deprecated function
    alt_func_name : str, optional
        Name of the function to use instead
    text : str, optional
        Text to display instead of standard text
    """
    if _deprecation_warning[func_name]:
        if alt_func_name is None:
            alt_func_name = 'Connect'
        if text is None:
            text = "{0} is deprecated and will be removed in a future \
            version of NEST.\nPlease use {1} instead!\
            ".format(func_name, alt_func_name)
            text = get_wrapped_text(text)

        warnings.warn('\n' + text)   # add LF so text starts on new line
        _deprecation_warning[func_name] = False


# Since we need to pass extra arguments to the decorator, we need a
# decorator factory. See http://stackoverflow.com/questions/15564512
def deprecated(alt_func_name, text=None):
    """Decorator for deprecated functions.

    Shows a warning and calls the original function.

    Parameters
    ----------
    alt_func_name : str, optional
        Name of the function to use instead, may be empty string
    text : str, optional
        Text to display instead of standard text

    Returns
    -------
    function:
        Decorator function
    """

    def deprecated_decorator(func):
        _deprecation_warning[func.__name__] = True

        @functools.wraps(func)
        def new_func(*args, **kwargs):
            show_deprecation_warning(func.__name__, alt_func_name, text=text)
            return func(*args, **kwargs)
        return new_func

    return deprecated_decorator


def get_unistring_type():
    """Returns string type dependent on python version.

    Returns
    -------
    str or basestring:
        Depending on Python version

    """
    import sys
    if sys.version_info[0] < 3:
        return basestring
    return str


uni_str = get_unistring_type()


def is_literal(obj):
    """Check whether obj is a "literal": a unicode string or SLI literal

    Parameters
    ----------
    obj : object
        Object to check

    Returns
    -------
    bool:
        True if obj is a "literal"
    """
    return isinstance(obj, (uni_str, kernel.SLILiteral))


def is_string(obj):
    """Check whether obj is a unicode string

    Parameters
    ----------
    obj : object
        Object to check

    Returns
    -------
    bool:
        True if obj is a unicode string
    """
    return isinstance(obj, uni_str)


def is_iterable(seq):
    """Return True if the given object is an iterable, False otherwise.

    Parameters
    ----------
    seq : object
        Object to check

    Returns
    -------
    bool:
        True if object is an iterable
    """

    try:
        iter(seq)
    except TypeError:
        return False

    return True


def is_coercible_to_sli_array(seq):
    """Checks whether a given object is coercible to a SLI array

    Parameters
    ----------
    seq : object
        Object to check

    Returns
    -------
    bool:
        True if object is coercible to a SLI array
    """

    import sys

    if sys.version_info[0] >= 3:
        return isinstance(seq, (tuple, list, range))
    else:
        return isinstance(seq, (tuple, list, xrange))


def is_sequence_of_connections(seq):
    """Checks whether low-level API accepts seq as a sequence of
    connections.

    Parameters
    ----------
    seq : object
        Object to check

    Returns
    -------
    bool:
        True if object is an iterable of dictionaries or
        subscriptables of CONN_LEN
    """

    try:
        cnn = next(iter(seq))
        return isinstance(cnn, dict) or len(cnn) == kernel.CONN_LEN
    except TypeError:
        pass

    return False


def is_sequence_of_gids(seq):
    """Checks whether the argument is a potentially valid sequence of
    GIDs (non-negative integers).

    Parameters
    ----------
    seq : object
        Object to check

    Returns
    -------
    bool:
        True if object is a potentially valid sequence of GIDs
    """

    return all(isinstance(n, int) and n >= 0 for n in seq)


def broadcast(item, length, allowed_types, name="item"):
    """Broadcast item to given length.

    Parameters
    ----------
    item : object
        Object to broadcast
    length : int
        Length to broadcast to
    allowed_types : list
        List of allowed types
    name : str, optional
        Name of item

    Returns
    -------
    object:
        The original item broadcasted to sequence form of length

    Raises
    ------
    TypeError


    """

    if isinstance(item, allowed_types):
        return length * (item, )
    elif len(item) == 1:
        return length * item
    elif len(item) != length:
        raise TypeError("'{0}' must be a single value, a list with " +
                        "one element or a list with {1} elements.".format(
                            name, length))
    return item


def __check_nb():
    """Return true if called from a Jupyter notebook."""
    try:
        return get_ipython().__class__.__name__.startswith('ZMQ')
    except NameError:
        return False


def __show_help_in_modal_window(objname, hlptxt):
    """Open modal window with help text

    Parameters
    ----------
    objname :   str
            filename
    hlptxt  :   str
            Full text
    """

    hlptxt = json.dumps(hlptxt)
    style = "<style>.modal-body p { display: block;unicode-bidi: embed; " \
            "font-family: monospace; white-space: pre; }</style>"
    s = Template("""
       require(
           ["base/js/dialog"],
           function(dialog) {
               dialog.modal({
                   title: '$jstitle',
                   body: $jstext,
                   buttons: {
                       'close': {}
                   }
               });
           }
       );
       """)

    from IPython.display import HTML, Javascript, display
    display(HTML(style))

    display(Javascript(s.substitute(jstitle=objname, jstext=hlptxt)))


def get_help_filepath(hlpobj):
    """Get file path of help object

    Prints message if no help is available for hlpobj.

    Parameters
    ----------
    hlpobj : string
        Object to display help for

    Returns
    -------
    string:
        Filepath of the help object or None if no help available
    """

    helpdir = os.path.join(sli_func("statusdict/prgdocdir ::"), "help")
    objname = hlpobj + '.hlp'
    for dirpath, dirnames, files in os.walk(helpdir):
        for hlp in files:
            if hlp == objname:
                objf = os.path.join(dirpath, objname)
                return objf
    else:
        print("Sorry, there is no help for '" + hlpobj + "'.")
        return None


def load_help(hlpobj):
    """Returns documentation of the object

    Parameters
    ----------
    hlpobj : object
        Object to display help for

    Returns
    -------
    string:
        The documentation of the object or None if no help available
    """

    objf = get_help_filepath(hlpobj)
    if objf:
        with open(objf, 'r') as fhlp:
            hlptxt = fhlp.read()
        return hlptxt
    else:
        return None


def __is_executable(path, candidate):
    """Returns true for executable files."""

    candidate = os.path.join(path, candidate)
    return os.access(candidate, os.X_OK) and os.path.isfile(candidate)


def show_help_with_pager(hlpobj, pager=None):
    """Output of doc in python with pager or print

    Parameters
    ----------
    hlpobj : object
        Object to display
    pager: str, optional
        pager to use, False if you want to display help using print().
    """

    if sys.version_info < (2, 7, 8):
        print("NEST help is only available with Python 2.7.8 or later.\n")
        return

    if 'NEST_INSTALL_DIR' not in os.environ:
        print(
            'NEST help needs to know where NEST is installed.'
            'Please source nest_vars.sh or define NEST_INSTALL_DIR manually.')
        return

    # check that help is available
    objf = get_help_filepath(hlpobj)
    if objf is None:
        return   # message is printed by get_help_filepath()

    if __check_nb():
        # Display help in notebook
        # Load the helptext, check the file exists.
        hlptxt = load_help(hlpobj)
        if hlptxt:
            # Opens modal window only in notebook.
            objname = hlpobj + '.hlp'
            __show_help_in_modal_window(objname, hlptxt)
        return

    if not pager and pager is not None:
        # pager == False: display using print()
        # Note: we cannot use "pager is False" as Numpy has its own False
        hlptxt = load_help(hlpobj)
        if hlptxt:
            print(hlptxt)
        return

    # Help is to be displayed by pager
    # try to find a pager if not explicitly given
    if pager is None:
        pager = sli_func('/page /command GetOption')

        # pager == false if .nestrc does not define one
        if not pager:
            # Search for pager in path. The following is based on
            # https://stackoverflow.com/questions/377017
            for candidate in ['less', 'more', 'cat']:
                if any(__is_executable(path, candidate)
                       for path in os.environ['PATH'].split(os.pathsep)):
                    pager = candidate
                    break

    # check that we have a pager
    if not pager:
        print('NEST help requires a pager program. You can configure '
              'it in the .nestrc file in your home directory.')
        return

    try:
        subprocess.check_call([pager, objf])
    except (OSError, IOError, subprocess.CalledProcessError):
        print('Displaying help with pager "{}" failed. '
              'Please define a working parser in file .nestrc '
              'in your home directory.'.format(pager))


@check_stack
def get_verbosity():
    """Return verbosity level of NEST's messages.

    M_ALL=0,  display all messages
    M_INFO=10, display information messages and above
    M_DEPRECATED=18, display deprecation warnings and above
    M_WARNING=20, display warning messages and above
    M_ERROR=30, display error messages and above
    M_FATAL=40, display failure messages and above

    Returns
    -------
    int:
        The current verbosity level
    """

    # Defined in hl_api_helper to avoid circular inclusion problem with
    # hl_api_info.py
    sr('verbosity')
    return spp()


@check_stack
def set_verbosity(level):
    """Change verbosity level for NEST's messages.

    M_ALL=0,  display all messages
    M_INFO=10, display information messages and above
    M_DEPRECATED=18, display deprecation warnings and above
    M_WARNING=20, display warning messages and above
    M_ERROR=30, display error messages and above
    M_FATAL=40, display failure messages and above

    Parameters
    ----------
    level : str
        Can be one of 'M_FATAL', 'M_ERROR', 'M_WARNING', 'M_DEPRECATED',
        'M_INFO' or 'M_ALL'.
    """

    # Defined in hl_api_helper to avoid circular inclusion problem with
    # hl_api_info.py
    sr("{} setverbosity".format(level))


def model_deprecation_warning(model):
    """Checks whether the model is to be removed in a future verstion of NEST.
    If so, a deprecation warning is issued.

    Parameters
    ----------
    model: str
        Name of model
    """

<<<<<<< HEAD
    deprecated_models = {'aeif_cond_alpha_RK5': 'aeif_cond_alpha'}
=======
    deprecated_models = {'subnet': 'GIDCollection',
                         'aeif_cond_alpha_RK5': 'aeif_cond_alpha',
                         'iaf_psc_alpha_canon': 'iaf_psc_alpha_ps',
                         'iaf_psc_delta_canon': 'iaf_psc_delta_ps'}
>>>>>>> 3fd3217d

    if model in deprecated_models:
        text = "The {0} model is deprecated and will be removed in a \
        future version of NEST, use {1} instead.\
        ".format(model, deprecated_models[model])
        text = get_wrapped_text(text)
        show_deprecation_warning(model, text=text)


def serializable(data):
    """Make data serializable for JSON.

    Parameters
    ----------
    data : str, int, float, SLILiteral, list, tuple, dict, ndarray

    Returns
    -------
    result : str, int, float, list, dict

    """
    try:
        # Numpy array and GIDCollection can be converted to list
        result = data.tolist()
        return result
    except AttributeError:
        # Not able to inherently convert to list
        pass

    if isinstance(data, kernel.SLILiteral):
        result = data.name

    elif type(data) in [list, tuple]:
        result = [serializable(d) for d in data]

    elif isinstance(data, dict):
        result = dict([(key, serializable(value))
                       for key, value in data.items()])
    else:
        result = data

    return result


def to_json(data):
    """Serialize data to JSON.

    Parameters
    ----------
    data : str, int, float, SLILiteral, list, tuple, dict, ndarray

    Returns
    -------
    data_json : str
        JSON format of the data
    """

    data_serializable = serializable(data)
    data_json = json.dumps(data_serializable)
    return data_json


class SuppressedDeprecationWarning(object):
    """
    Context manager turning off deprecation warnings for given methods.

    Think thoroughly before use. This context should only be used as a way to
    make sure examples do not display deprecation warnings, that is, used in
    functions called from examples, and not as a way to make tedious
    deprecation warnings dissapear.
    """

    def __init__(self, no_dep_funcs):
        """
        Parameters
        ----------
        no_dep_funcs: Function name (string) or iterable of function names
                      for which to suppress deprecation warnings
        """

        self._no_dep_funcs = (no_dep_funcs if not is_string(no_dep_funcs)
                              else (no_dep_funcs, ))
        self._deprecation_status = {}
        self._verbosity_level = get_verbosity()

    def __enter__(self):

        for func_name in self._no_dep_funcs:
            self._deprecation_status[func_name] = _deprecation_warning[func_name]  # noqa
            _deprecation_warning[func_name] = False

            # Suppress only if verbosity level is deprecated or lower
            if self._verbosity_level <= sli_func('M_DEPRECATED'):
                set_verbosity(sli_func('M_WARNING'))

    def __exit__(self, *args):

        # Reset the verbosity level and deprecation warning status
        set_verbosity(self._verbosity_level)

        for func_name, deprec_status in self._deprecation_status.items():
            _deprecation_warning[func_name] = deprec_status<|MERGE_RESOLUTION|>--- conflicted
+++ resolved
@@ -565,14 +565,9 @@
         Name of model
     """
 
-<<<<<<< HEAD
-    deprecated_models = {'aeif_cond_alpha_RK5': 'aeif_cond_alpha'}
-=======
-    deprecated_models = {'subnet': 'GIDCollection',
-                         'aeif_cond_alpha_RK5': 'aeif_cond_alpha',
+    deprecated_models = {'aeif_cond_alpha_RK5': 'aeif_cond_alpha',
                          'iaf_psc_alpha_canon': 'iaf_psc_alpha_ps',
                          'iaf_psc_delta_canon': 'iaf_psc_delta_ps'}
->>>>>>> 3fd3217d
 
     if model in deprecated_models:
         text = "The {0} model is deprecated and will be removed in a \
