/*
 *  node_manager.cpp
 *
 *  This file is part of NEST.
 *
 *  Copyright (C) 2004 The NEST Initiative
 *
 *  NEST is free software: you can redistribute it and/or modify
 *  it under the terms of the GNU General Public License as published by
 *  the Free Software Foundation, either version 2 of the License, or
 *  (at your option) any later version.
 *
 *  NEST is distributed in the hope that it will be useful,
 *  but WITHOUT ANY WARRANTY; without even the implied warranty of
 *  MERCHANTABILITY or FITNESS FOR A PARTICULAR PURPOSE.  See the
 *  GNU General Public License for more details.
 *
 *  You should have received a copy of the GNU General Public License
 *  along with NEST.  If not, see <http://www.gnu.org/licenses/>.
 *
 */

#include "node_manager.h"

// C++ includes:
#include <set>

// Includes from libnestutil:
#include "compose.hpp"
#include "logging.h"

// Includes from nestkernel:
#include "event_delivery_manager.h"
#include "genericmodel.h"
#include "kernel_manager.h"
#include "model.h"
#include "model_manager_impl.h"
#include "node.h"
#include "sibling_container.h"
#include "subnet.h"
#include "vp_manager.h"
#include "vp_manager_impl.h"

// Includes from sli:
#include "dictutils.h"

namespace nest
{

NodeManager::NodeManager()
  : local_nodes_()
  , root_( 0 )
  , current_( 0 )
  , siblingcontainer_model_( 0 )
  , n_gsd_( 0 )
  , nodes_vec_()
  , wfr_nodes_vec_()
  , any_node_uses_wfr_( false )
  , nodes_vec_network_size_( 0 ) // zero to force update
{
}

NodeManager::~NodeManager()
{
  destruct_nodes_(); // We must destruct nodes properly, since devices may need
                     // to close files.
}

void
NodeManager::initialize()
{
  /*
   * TODO The code until the "END" comment below adds the root subnet.
   *      I am not sure this code should be here, it should certainly
   *      go into a properly named function.
   *
   * TODO It depends on ModelrangeManager being properly initialized.
   * TODO It depends on Base Models such as siblingcontainer are properly set
   *      up.
   *
   * We initialise the network with one subnet that is the root of the tree.
   * Note that we MUST NOT call add_node(), since it expects a properly
   * initialized network.
   */
  local_nodes_.reserve( 1 );
  kernel().modelrange_manager.add_range( 0, 0, 0 );

  // TODO The access to the base models below is maximally bad,
  //      and should be done in some elegant way vs ModelManager.
  // TODO formerly used pristine_models_ here - hope the models_ works to
  assert( kernel().model_manager.get_num_node_models() > 1 );

  Model* rootmodel = kernel().model_manager.get_model( 0 );
  assert( rootmodel != 0 );
  assert( rootmodel->get_name() == "subnet" );

  siblingcontainer_model_ = kernel().model_manager.get_model( 1 );
  assert( siblingcontainer_model_ != 0 );
  assert( siblingcontainer_model_->get_name() == "siblingcontainer" );

  SiblingContainer* root_container =
    static_cast< SiblingContainer* >( siblingcontainer_model_->allocate( 0 ) );
  local_nodes_.add_local_node( *root_container );
  root_container->reserve( kernel().vp_manager.get_num_threads() );
  root_container->set_model_id( -1 );

  for ( index t = 0; t < kernel().vp_manager.get_num_threads(); ++t )
  {
    Node* newnode = rootmodel->allocate( t );
    newnode->set_gid_( 0 );
    newnode->set_model_id( 0 );
    newnode->set_thread( t );
    newnode->set_vp( kernel().vp_manager.thread_to_vp( t ) );
    root_container->push_back( newnode );
  }

  current_ = root_ =
    static_cast< Subnet* >( ( *root_container ).get_thread_sibling( 0 ) );

  /* END of code adding the root subnet. */

  // explicitly force construction of nodes_vec_ to ensure consistent state
  nodes_vec_network_size_ = 0;
  ensure_valid_thread_local_ids();
}

void
NodeManager::finalize()
{
  destruct_nodes_();
}

void
NodeManager::reinit_nodes()
{
  /* Reinitialize state on all nodes, force init_buffers() on next
      call to simulate().
      Finding all nodes is non-trivial:
      - We iterate over local nodes only.
      - Nodes without proxies are not registered in nodes_. Instead, a
        SiblingContainer is created as container, and this container is
        stored in nodes_. The container then contains the actual nodes,
        which need to be reset.
      Thus, we iterate nodes_; additionally, we iterate the content of
      a Node if it's model id is -1, which indicates that it is a
      container.  Subnets are not iterated, since their nodes are
      registered in nodes_ directly.
    */
  for ( size_t n = 0; n < local_nodes_.size(); ++n )
  {
    Node* node = local_nodes_.get_node_by_index( n );
    assert( node != 0 );
    if ( node->num_thread_siblings() == 0 ) // not a SiblingContainer
    {
      node->init_state();
      node->set_buffers_initialized( false );
    }
    else if ( node->get_model_id() == -1 )
    {
      SiblingContainer* const c = dynamic_cast< SiblingContainer* >( node );
      assert( c );
      for ( std::vector< Node* >::iterator it = c->begin(); it != c->end();
            ++it )
      {
        ( *it )->init_state();
        ( *it )->set_buffers_initialized( false );
      }
    }
  }
}

DictionaryDatum
NodeManager::get_status( index idx )
{
  assert( idx != 0 );
  Node* target = get_node( idx );
  assert( target != 0 );

  DictionaryDatum d = target->get_status_base();

  return d;
}

<<<<<<< HEAD
GIDCollection NodeManager::add_node( index mod, long n )
=======
GIDCollectionPTR NodeManager::add_node( index mod, long n ) // no_p
>>>>>>> e63d0ba4
{
  assert( current_ != 0 );
  assert( root_ != 0 );

  if ( mod >= kernel().model_manager.get_num_node_models() )
    throw UnknownModelID( mod );

  if ( n < 1 )
    throw BadProperty();

  const thread n_threads = kernel().vp_manager.get_num_threads();
  assert( n_threads > 0 );

  const index min_gid = local_nodes_.get_max_gid() + 1;
  const index max_gid = min_gid + n;

  Model* model = kernel().model_manager.get_model( mod );
  assert( model != 0 );

  /* current_ points to the instance of the current subnet on thread 0.
     The following code makes subnet a pointer to the wrapper container
     containing the instances of the current subnet on all threads.
   */
  const index subnet_gid = current_->get_gid();
  Node* subnet_node = local_nodes_.get_node_by_gid( subnet_gid );
  assert( subnet_node != 0 );

  SiblingContainer* subnet_container =
    dynamic_cast< SiblingContainer* >( subnet_node );
  assert( subnet_container != 0 );
  assert( subnet_container->num_thread_siblings()
    == static_cast< size_t >( n_threads ) );
  assert( subnet_container->get_thread_sibling( 0 ) == current_ );

  if ( max_gid > local_nodes_.max_size() || max_gid < min_gid )
  {
    LOG( M_ERROR,
      "NodeManager::add:node",
      "Requested number of nodes will overflow the memory." );
    LOG( M_ERROR, "NodeManager::add:node", "No nodes were created." );
    throw KernelException( "OutOfMemory" );
  }
  kernel().modelrange_manager.add_range( mod, min_gid, max_gid - 1 );

  if ( model->potential_global_receiver()
    and kernel().mpi_manager.get_num_rec_processes() > 0 )
  {
    // In this branch we create nodes for all GIDs which are on a local thread
    const int n_per_process = n / kernel().mpi_manager.get_num_rec_processes();
    const int n_per_thread = n_per_process / n_threads + 1;

    // We only need to reserve memory on the ranks on which we
    // actually create nodes. In this if-branch ---> Only on recording
    // processes
    if ( kernel().mpi_manager.get_rank()
      >= kernel().mpi_manager.get_num_sim_processes() )
    {
      local_nodes_.reserve( std::ceil( static_cast< double >( max_gid )
        / kernel().mpi_manager.get_num_sim_processes() ) );
      for ( thread t = 0; t < n_threads; ++t )
      {
        // Model::reserve() reserves memory for n ADDITIONAL nodes on thread t
        model->reserve_additional( t, n_per_thread );
      }
    }

    for ( size_t gid = min_gid; gid < max_gid; ++gid )
    {
      const thread vp = kernel().vp_manager.suggest_rec_vp( get_n_gsd() );
      const thread t = kernel().vp_manager.vp_to_thread( vp );

      if ( kernel().vp_manager.is_local_vp( vp ) )
      {
        Node* newnode = model->allocate( t );
        newnode->set_gid_( gid );
        newnode->set_model_id( mod );
        newnode->set_thread( t );
        newnode->set_vp( vp );
        newnode->set_has_proxies( true );
        newnode->set_local_receiver( false );

        local_nodes_.add_local_node( *newnode ); // put into local nodes list

        current_->add_node( newnode ); // and into current subnet, thread 0.
      }
      else
      {
        local_nodes_.add_remote_node( gid ); // ensures max_gid is correct
        current_->add_remote_node( gid, mod );
      }
      increment_n_gsd();
    }
  }

  else if ( model->has_proxies() )
  {
    // In this branch we create nodes for all GIDs which are on a local thread
    const int n_per_process = n / kernel().mpi_manager.get_num_sim_processes();
    const int n_per_thread = n_per_process / n_threads + 1;

    // We only need to reserve memory on the ranks on which we
    // actually create nodes. In this if-branch ---> Only on
    // simulation processes
    if ( kernel().mpi_manager.get_rank()
      < kernel().mpi_manager.get_num_sim_processes() )
    {
      // TODO: This will work reasonably for round-robin. The extra 50 entries
      //       are for subnets and devices.
      local_nodes_.reserve(
        std::ceil( static_cast< double >( max_gid )
          / kernel().mpi_manager.get_num_sim_processes() ) + 50 );
      for ( thread t = 0; t < n_threads; ++t )
      {
        // Model::reserve() reserves memory for n ADDITIONAL nodes on thread t
        // reserves at least one entry on each thread, nobody knows why
        model->reserve_additional( t, n_per_thread );
      }
    }

    for ( size_t gid = min_gid; gid < max_gid; ++gid )
    {
      const thread vp = kernel().vp_manager.suggest_vp( gid );
      const thread t = kernel().vp_manager.vp_to_thread( vp );

      if ( kernel().vp_manager.is_local_vp( vp ) )
      {
        Node* newnode = model->allocate( t );
        newnode->set_gid_( gid );
        newnode->set_model_id( mod );
        newnode->set_thread( t );
        newnode->set_vp( vp );

        local_nodes_.add_local_node( *newnode ); // put into local nodes list
        current_->add_node( newnode ); // and into current subnet, thread 0.
      }
      else
      {
        local_nodes_.add_remote_node( gid ); // ensures max_gid is correct
        current_->add_remote_node( gid, mod );
      }
    }
  }
  else if ( !model->one_node_per_process() )
  {
    // We allocate space for n containers which will hold the threads
    // sorted. We use SiblingContainers to store the instances for
    // each thread to exploit the very efficient memory allocation for
    // nodes.
    //
    // These containers are registered in the global nodes_ array to
    // provide access to the instances both for manipulation by SLI
    // functions and so that NodeManager::calibrate() can discover the
    // instances and register them for updating.
    //
    // The instances are also registered with the instance of the
    // current subnet for the thread to which the created instance
    // belongs. This is mainly important so that the subnet structure
    // is preserved on all VPs.  Node enumeration is done on by the
    // registration with the per-thread instances.
    //
    // The wrapper container can be addressed under the GID assigned
    // to no-proxy node created. If this no-proxy node is NOT a
    // container (e.g. a device), then each instance can be retrieved
    // by giving the respective thread-id to get_node(). Instances of
    // SiblingContainers cannot be addressed individually.
    //
    // The allocation of the wrapper containers is spread over threads
    // to balance memory load.
    size_t container_per_thread = n / n_threads + 1;

    // since we create the n nodes on each thread, we reserve the full load.
    for ( thread t = 0; t < n_threads; ++t )
    {
      model->reserve_additional( t, n );
      siblingcontainer_model_->reserve_additional( t, container_per_thread );
      static_cast< Subnet* >( subnet_container->get_thread_sibling( t ) )
        ->reserve( n );
    }

    // The following loop creates n nodes. For each node, a wrapper is created
    // and filled with one instance per thread, in total n * n_thread nodes in
    // n wrappers.
    local_nodes_.reserve(
      std::ceil( static_cast< double >( max_gid )
        / kernel().mpi_manager.get_num_sim_processes() ) + 50 );
    for ( index gid = min_gid; gid < max_gid; ++gid )
    {
      thread thread_id = kernel().vp_manager.vp_to_thread(
        kernel().vp_manager.suggest_vp( gid ) );

      // Create wrapper and register with nodes_ array.
      SiblingContainer* container = static_cast< SiblingContainer* >(
        siblingcontainer_model_->allocate( thread_id ) );
      container->set_model_id(
        -1 ); // mark as pseudo-container wrapping replicas, see reset_network()
      container->reserve( n_threads ); // space for one instance per thread
      container->set_gid_( gid );
      local_nodes_.add_local_node( *container );

      // Generate one instance of desired model per thread
      for ( thread t = 0; t < n_threads; ++t )
      {
        Node* newnode = model->allocate( t );
        newnode->set_gid_( gid ); // all instances get the same global id.
        newnode->set_model_id( mod );
        newnode->set_thread( t );
        newnode->set_vp( kernel().vp_manager.thread_to_vp( t ) );

        // Register instance with wrapper
        // container has one entry for each thread
        container->push_back( newnode );

        // Register instance with per-thread instance of enclosing subnet.
        static_cast< Subnet* >( subnet_container->get_thread_sibling( t ) )
          ->add_node( newnode );
      }
    }
  }
  else
  {
    // no proxies and one node per process
    // this is used by MUSIC proxies
    // Per r9700, this case is only relevant for music_*_proxy models,
    // which have a single instance per MPI process.
    for ( index gid = min_gid; gid < max_gid; ++gid )
    {
      Node* newnode = model->allocate( 0 );
      newnode->set_gid_( gid );
      newnode->set_model_id( mod );
      newnode->set_thread( 0 );
      newnode->set_vp( kernel().vp_manager.thread_to_vp( 0 ) );

      // Register instance
      local_nodes_.add_local_node( *newnode );

      // and into current subnet, thread 0.
      current_->add_node( newnode );
    }
  }

  // set off-grid spike communication if necessary
  if ( model->is_off_grid() )
  {
    kernel().event_delivery_manager.set_off_grid_communication( true );
    LOG( M_INFO,
      "NodeManager::add_node",
      "Neuron models emitting precisely timed spikes exist: "
      "the kernel property off_grid_spiking has been set to true.\n\n"
      "NOTE: Mixing precise-spiking and normal neuron models may "
      "lead to inconsistent results." );
  }

<<<<<<< HEAD
  return GIDCollection( min_gid, max_gid - 1 );
=======
  return GIDCollectionPTR(new GIDCollectionPrimitive(min_gid, max_gid - 1,
		  mod));
>>>>>>> e63d0ba4
}

void
NodeManager::restore_nodes( const ArrayDatum& node_list )
{
  Subnet* root = get_cwn();
  const index gid_offset = size() - 1;
  Token* first = node_list.begin();
  const Token* end = node_list.end();
  if ( first == end )
    return;

  // We need to know the first and hopefully smallest GID to identify
  // if a parent is in or outside the range of restored nodes.
  // So we retrieve it here, from the first element of the node_list, assuming
  // that the node GIDs are in ascending order.
  DictionaryDatum node_props = getValue< DictionaryDatum >( *first );
  const index min_gid = ( *node_props )[ names::global_id ];

  for ( Token* node_t = first; node_t != end; ++node_t )
  {
    DictionaryDatum node_props = getValue< DictionaryDatum >( *node_t );
    std::string model_name = ( *node_props )[ names::model ];
    index model_id = kernel().model_manager.get_model_id( model_name.c_str() );
    index parent_gid = ( *node_props )[ names::parent ];
    index local_parent_gid = parent_gid;
    if ( parent_gid >= min_gid ) // if the parent is one of the restored nodes
      local_parent_gid += gid_offset; // we must add the gid_offset
    go_to( local_parent_gid );
<<<<<<< HEAD
    const GIDCollection node = add_node( model_id );
    Node* node_ptr = get_node( *node.begin() );
=======
    GIDCollectionPTR node = add_node( model_id );
    Node* node_ptr = get_node( *(node->begin()) );
>>>>>>> e63d0ba4
    // we call directly set_status on the node
    // to bypass checking of unused dictionary items.
    node_ptr->set_status_base( node_props );
  }
  current_ = root;
}

void
NodeManager::init_state( index GID )
{
  Node* n = get_node( GID );
  if ( n == 0 )
    throw UnknownNode( GID );

  n->init_state();
}

bool
NodeManager::is_local_node( Node* n ) const
{
  return kernel().vp_manager.is_local_vp( n->get_vp() );
}


void
NodeManager::go_to( index n )
{
  if ( Subnet* target = dynamic_cast< Subnet* >( get_node( n ) ) )
    current_ = target;
  else
    throw SubnetExpected();
}

Node* NodeManager::get_node( index n, thread thr ) // no_p
{
  Node* node = local_nodes_.get_node_by_gid( n );
  if ( node == 0 )
  {
    return kernel().model_manager.get_proxy_node( thr, n );
  }

  if ( node->num_thread_siblings() == 0 )
    return node; // plain node

  if ( thr < 0 || thr >= static_cast< thread >( node->num_thread_siblings() ) )
    throw UnknownNode();

  return node->get_thread_sibling( thr );
}

const SiblingContainer*
NodeManager::get_thread_siblings( index n ) const
{
  Node* node = local_nodes_.get_node_by_gid( n );
  if ( node->num_thread_siblings() == 0 )
    throw NoThreadSiblingsAvailable( n );
  const SiblingContainer* siblings = dynamic_cast< SiblingContainer* >( node );
  assert( siblings != 0 );

  return siblings;
}

void
NodeManager::ensure_valid_thread_local_ids()
{
  // Check if the network size changed, in order to not enter
  // the critical region if it is not necessary. Note that this
  // test also covers that case that nodes have been deleted
  // by reset.
  if ( size() == nodes_vec_network_size_ )
    return;

#ifdef _OPENMP
#pragma omp critical( update_nodes_vec )
  {
// This code may be called from a thread-parallel context, when it is
// invoked by TargetIdentifierIndex::set_target() during parallel
// wiring. Nested OpenMP parallelism is problematic, therefore, we
// enforce single threading here. This should be unproblematic wrt
// performance, because the nodes_vec_ is rebuilt only once after
// changes in network size.
#endif

    // Check again, if the network size changed, since a previous thread
    // can have updated nodes_vec_ before.
    if ( size() != nodes_vec_network_size_ )
    {

      /* We clear the existing nodes_vec_ and then rebuild it. */
      nodes_vec_.clear();
      nodes_vec_.resize( kernel().vp_manager.get_num_threads() );
      wfr_nodes_vec_.clear();
      wfr_nodes_vec_.resize( kernel().vp_manager.get_num_threads() );

      for ( index t = 0; t < kernel().vp_manager.get_num_threads(); ++t )
      {
        nodes_vec_[ t ].clear();
        wfr_nodes_vec_[ t ].clear();

        // Loops below run from index 1, because index 0 is always the root
        // network, which is never updated.
        size_t num_thread_local_nodes = 0;
        size_t num_thread_local_wfr_nodes = 0;
        for ( size_t idx = 1; idx < local_nodes_.size(); ++idx )
        {
          Node* node = local_nodes_.get_node_by_index( idx );
          if ( !node->is_subnet()
            && ( static_cast< index >( node->get_thread() ) == t
                 || node->num_thread_siblings() > 0 ) )
          {
            num_thread_local_nodes++;
            if ( node->node_uses_wfr() )
              num_thread_local_wfr_nodes++;
          }
        }
        nodes_vec_[ t ].reserve( num_thread_local_nodes );
        wfr_nodes_vec_[ t ].reserve( num_thread_local_wfr_nodes );

        for ( size_t idx = 1; idx < local_nodes_.size(); ++idx )
        {
          Node* node = local_nodes_.get_node_by_index( idx );

          // Subnets are never updated and therefore not included.
          if ( node->is_subnet() )
            continue;

          // If a node has thread siblings, it is a sibling container, and we
          // need to add the replica for the current thread. Otherwise, we have
          // a normal node, which is added only on the thread it belongs to.
          if ( node->num_thread_siblings() > 0 )
          {
            node->get_thread_sibling( t )->set_thread_lid(
              nodes_vec_[ t ].size() );
            nodes_vec_[ t ].push_back( node->get_thread_sibling( t ) );
          }
          else if ( static_cast< index >( node->get_thread() ) == t )
          {
            // these nodes cannot be subnets
            node->set_thread_lid( nodes_vec_[ t ].size() );
            nodes_vec_[ t ].push_back( node );

            if ( node->node_uses_wfr() )
              wfr_nodes_vec_[ t ].push_back( node );
          }
        }
      } // end of for threads

      nodes_vec_network_size_ = size();

      any_node_uses_wfr_ = false;
      // any_node_uses_wfr_ indicates, whether at least one
      // of the threads has a neuron that uses waveform relaxtion
      // all threads then need to perform a wfr_update
      // step, because gather_events() has to be done in a
      // openmp single section
      for ( index t = 0; t < kernel().vp_manager.get_num_threads(); ++t )
        if ( wfr_nodes_vec_[ t ].size() > 0 )
          any_node_uses_wfr_ = true;
    }
#ifdef _OPENMP
  } // end of omp critical region
#endif
}

void
NodeManager::destruct_nodes_()
{
  // We call the destructor for each node excplicitly. This destroys
  // the objects without releasing their memory. Since the Memory is
  // owned by the Model objects, we must not call delete on the Node
  // objects!
  for ( size_t n = 0; n < local_nodes_.size(); ++n )
  {
    Node* node = local_nodes_.get_node_by_index( n );
    assert( node != 0 );
    for ( size_t t = 0; t < node->num_thread_siblings(); ++t )
      node->get_thread_sibling( t )->~Node();
    node->~Node();
  }

  local_nodes_.clear();
}

void
NodeManager::set_status_single_node_( Node& target,
  const DictionaryDatum& d,
  bool clear_flags )
{
  // proxies have no properties
  if ( !target.is_proxy() )
  {
    if ( clear_flags )
      d->clear_access_flags();
    target.set_status_base( d );

    // TODO: Not sure this check should be at single neuron level; advantage is
    // it stops after first failure.
    ALL_ENTRIES_ACCESSED(
      *d, "NodeManager::set_status", "Unread dictionary entries: " );
  }
}

void
NodeManager::prepare_node_( Node* n )
{
  // Frozen nodes are initialized and calibrated, so that they
  // have ring buffers and can accept incoming spikes.
  n->init_buffers();
  n->calibrate();
}

size_t
NodeManager::prepare_nodes()
{
  assert( kernel().is_initialized() );

  /* We initialize the buffers of each node and calibrate it. */

  size_t num_active_nodes = 0;     // counts nodes that will be updated
  size_t num_active_wfr_nodes = 0; // counts nodes that use waveform relaxation

  std::vector< lockPTR< WrappedThreadException > > exceptions_raised(
    kernel().vp_manager.get_num_threads() );

#ifdef _OPENMP
#pragma omp parallel reduction( + : num_active_nodes, num_active_wfr_nodes )
  {
    size_t t = kernel().vp_manager.get_thread_id();
#else
    for ( index t = 0; t < kernel().vp_manager.get_num_threads(); ++t )
    {
#endif

    // We prepare nodes in a parallel region. Therefore, we need to catch
    // exceptions here and then handle them after the parallel region.
    try
    {
      for ( std::vector< Node* >::iterator it = nodes_vec_[ t ].begin();
            it != nodes_vec_[ t ].end();
            ++it )
      {
        prepare_node_( *it );
        if ( not( *it )->is_frozen() )
        {
          ++num_active_nodes;
          if ( ( *it )->node_uses_wfr() )
            ++num_active_wfr_nodes;
        }
      }
    }
    catch ( std::exception& e )
    {
      // so throw the exception after parallel region
      exceptions_raised.at( t ) =
        lockPTR< WrappedThreadException >( new WrappedThreadException( e ) );
    }

  } // end of parallel section / end of for threads

  // check if any exceptions have been raised
  for ( index thr = 0; thr < kernel().vp_manager.get_num_threads(); ++thr )
    if ( exceptions_raised.at( thr ).valid() )
      throw WrappedThreadException( *( exceptions_raised.at( thr ) ) );

  std::ostringstream os;
  std::string tmp_str = num_active_nodes == 1 ? " node" : " nodes";
  os << "Preparing " << num_active_nodes << tmp_str << " for simulation.";

  if ( num_active_wfr_nodes != 0 )
  {
    tmp_str = num_active_wfr_nodes == 1 ? " uses " : " use ";
    os << " " << num_active_wfr_nodes << " of them" << tmp_str
       << "iterative solution techniques.";
  }

  LOG( M_INFO, "NodeManager::prepare_nodes", os.str() );

  return num_active_nodes;
}

/**
 * This function is called only if the thread data structures are properly set
 * up.
 */
void
NodeManager::finalize_nodes()
{
#ifdef _OPENMP
#pragma omp parallel
  {
    index t = kernel().vp_manager.get_thread_id();
#else // clang-format off
  for ( index t = 0; t < kernel().vp_manager.get_num_threads(); ++t )
  {
#endif // clang-format on
    for ( size_t idx = 0; idx < local_nodes_.size(); ++idx )
    {
      Node* node = local_nodes_.get_node_by_index( idx );
      if ( node != 0 )
      {
        if ( node->num_thread_siblings() > 0 )
        {
          node->get_thread_sibling( t )->finalize();
        }
        else
        {
          if ( static_cast< index >( node->get_thread() ) == t )
          {
            node->finalize();
          }
        }
      }
    }
  }
}

void
NodeManager::print( index p, int depth )
{
  Subnet* target = dynamic_cast< Subnet* >( get_node( p ) );
  if ( target != NULL )
    std::cout << target->print_network( depth + 1, 0 );
  else
    throw SubnetExpected();
}


void
NodeManager::set_status( index gid, const DictionaryDatum& d )
{

  assert( gid > 0 or "This function cannot be called for the root node." );
  if ( gid > 0 )
  {
    // we first handle normal nodes, except the root (GID 0)
    Node* target = local_nodes_.get_node_by_gid( gid );
    if ( target != 0 )
    {
      // node is local
      if ( target->num_thread_siblings() == 0 )
        set_status_single_node_( *target, d );
      else
        for ( size_t t = 0; t < target->num_thread_siblings(); ++t )
        {
          // non-root container for devices without proxies and subnets
          // we iterate over all threads
          assert( target->get_thread_sibling( t ) != 0 );
          set_status_single_node_( *( target->get_thread_sibling( t ) ), d );
        }
    }
    return;
  }
}

void
NodeManager::get_status( DictionaryDatum& d )
{
  def< long >( d, "network_size", size() );

  std::map< long, size_t > sna_cts = local_nodes_.get_step_ctr();
  DictionaryDatum cdict( new Dictionary );
  for ( std::map< long, size_t >::const_iterator cit = sna_cts.begin();
        cit != sna_cts.end();
        ++cit )
  {
    std::stringstream s;
    s << cit->first;
    ( *cdict )[ s.str() ] = cit->second;
  }
}

void
NodeManager::set_status( const DictionaryDatum& d )
{
  std::string tmp;
  // proceed only if there are unaccessed items left
  if ( !d->all_accessed( tmp ) )
  {
    // Fetch the target pointer here. We cannot do it above, since
    // Network::set_status() may modify the root compound if the number
    // of threads changes. HEP, 2008-10-20
    Node* target = local_nodes_.get_node_by_gid( 0 );
    assert( target != 0 );

    for ( size_t t = 0; t < target->num_thread_siblings(); ++t )
    {
      // Root container for per-thread subnets. We must prevent clearing of
      // access flags before each compound's properties are set by passing false
      // as last arg we iterate over all threads
      assert( target->get_thread_sibling( t ) != 0 );
      set_status_single_node_( *( target->get_thread_sibling( t ) ), d, false );
    }
  }
}

void
NodeManager::reset_nodes_state()
{
  /* Reinitialize state on all nodes, force init_buffers() on next
     call to simulate().
     Finding all nodes is non-trivial:
     - We iterate over local nodes only.
     - Nodes without proxies are not registered in nodes_. Instead, a
       SiblingContainer is created as container, and this container is
       stored in nodes_. The container then contains the actual nodes,
       which need to be reset.
     Thus, we iterate nodes_; additionally, we iterate the content of
     a Node if it's model id is -1, which indicates that it is a
     container.  Subnets are not iterated, since their nodes are
     registered in nodes_ directly.
   */
  for ( size_t n = 0; n < local_nodes_.size(); ++n )
  {
    Node* node = local_nodes_.get_node_by_index( n );
    assert( node != 0 );
    if ( node->num_thread_siblings() == 0 ) // not a SiblingContainer
    {
      node->init_state();
      node->set_buffers_initialized( false );
    }
    else if ( node->get_model_id() == -1 )
    {
      SiblingContainer* const c = dynamic_cast< SiblingContainer* >( node );
      assert( c );
      for ( std::vector< Node* >::iterator it = c->begin(); it != c->end();
            ++it )
      {
        ( *it )->init_state();
        ( *it )->set_buffers_initialized( false );
      }
    }
  }
}
}<|MERGE_RESOLUTION|>--- conflicted
+++ resolved
@@ -181,11 +181,7 @@
   return d;
 }
 
-<<<<<<< HEAD
-GIDCollection NodeManager::add_node( index mod, long n )
-=======
 GIDCollectionPTR NodeManager::add_node( index mod, long n ) // no_p
->>>>>>> e63d0ba4
 {
   assert( current_ != 0 );
   assert( root_ != 0 );
@@ -438,12 +434,8 @@
       "lead to inconsistent results." );
   }
 
-<<<<<<< HEAD
-  return GIDCollection( min_gid, max_gid - 1 );
-=======
   return GIDCollectionPTR(new GIDCollectionPrimitive(min_gid, max_gid - 1,
 		  mod));
->>>>>>> e63d0ba4
 }
 
 void
@@ -473,13 +465,8 @@
     if ( parent_gid >= min_gid ) // if the parent is one of the restored nodes
       local_parent_gid += gid_offset; // we must add the gid_offset
     go_to( local_parent_gid );
-<<<<<<< HEAD
-    const GIDCollection node = add_node( model_id );
-    Node* node_ptr = get_node( *node.begin() );
-=======
     GIDCollectionPTR node = add_node( model_id );
-    Node* node_ptr = get_node( *(node->begin()) );
->>>>>>> e63d0ba4
+    Node* node_ptr = get_node( (*node->begin()).gid );
     // we call directly set_status on the node
     // to bypass checking of unused dictionary items.
     node_ptr->set_status_base( node_props );
