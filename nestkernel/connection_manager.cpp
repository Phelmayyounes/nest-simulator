--- conflicted
+++ resolved
@@ -1,5 +1,5 @@
 /*
- *  connection_builder_manager.cpp
+ *  connection_manager.cpp
  *
  *  This file is part of NEST.
  *
@@ -20,11 +20,7 @@
  *
  */
 
-<<<<<<< HEAD
-#include "connection_builder_manager.h"
-=======
 #include "connection_manager.h"
->>>>>>> d47ab994
 
 // Generated includes:
 #include "config.h"
@@ -71,11 +67,7 @@
 #endif // IS_K
 #endif // USE_PMA
 
-<<<<<<< HEAD
-nest::ConnectionBuilderManager::ConnectionBuilderManager()
-=======
 nest::ConnectionManager::ConnectionManager()
->>>>>>> d47ab994
   : connruledict_( new Dictionary() )
   , connbuilder_factories_()
   , min_delay_( 1 )
@@ -83,21 +75,13 @@
 {
 }
 
-<<<<<<< HEAD
-nest::ConnectionBuilderManager::~ConnectionBuilderManager()
-=======
 nest::ConnectionManager::~ConnectionManager()
->>>>>>> d47ab994
 {
   delete_connections_();
 }
 
 void
-<<<<<<< HEAD
-nest::ConnectionBuilderManager::initialize()
-=======
 nest::ConnectionManager::initialize()
->>>>>>> d47ab994
 {
   tVSConnector tmp( kernel().vp_manager.get_num_threads(), tSConnector() );
   connections_.swap( tmp );
@@ -130,21 +114,13 @@
 }
 
 void
-<<<<<<< HEAD
-nest::ConnectionBuilderManager::finalize()
-=======
 nest::ConnectionManager::finalize()
->>>>>>> d47ab994
 {
   delete_connections_();
 }
 
 void
-<<<<<<< HEAD
-nest::ConnectionBuilderManager::set_status( const DictionaryDatum& d )
-=======
 nest::ConnectionManager::set_status( const DictionaryDatum& d )
->>>>>>> d47ab994
 {
   for ( size_t i = 0; i < delay_checkers_.size(); ++i )
   {
@@ -153,21 +129,13 @@
 }
 
 nest::DelayChecker&
-<<<<<<< HEAD
-nest::ConnectionBuilderManager::get_delay_checker()
-=======
 nest::ConnectionManager::get_delay_checker()
->>>>>>> d47ab994
 {
   return delay_checkers_[ kernel().vp_manager.get_thread_id() ];
 }
 
 void
-<<<<<<< HEAD
-nest::ConnectionBuilderManager::get_status( DictionaryDatum& d )
-=======
 nest::ConnectionManager::get_status( DictionaryDatum& d )
->>>>>>> d47ab994
 {
   update_delay_extrema_();
   def< double >( d, "min_delay", Time( Time::step( min_delay_ ) ).get_ms() );
@@ -178,11 +146,7 @@
 }
 
 DictionaryDatum
-<<<<<<< HEAD
-nest::ConnectionBuilderManager::get_synapse_status( index gid, synindex syn_id, port p, thread tid )
-=======
 nest::ConnectionManager::get_synapse_status( index gid, synindex syn_id, port p, thread tid )
->>>>>>> d47ab994
 {
   kernel().model_manager.assert_valid_syn_id( syn_id );
 
@@ -196,11 +160,7 @@
 }
 
 void
-<<<<<<< HEAD
-nest::ConnectionBuilderManager::set_synapse_status( index gid,
-=======
 nest::ConnectionManager::set_synapse_status( index gid,
->>>>>>> d47ab994
   synindex syn_id,
   port p,
   thread tid,
@@ -225,11 +185,7 @@
 }
 
 void
-<<<<<<< HEAD
-nest::ConnectionBuilderManager::delete_connections_()
-=======
 nest::ConnectionManager::delete_connections_()
->>>>>>> d47ab994
 {
   for ( tVSConnector::iterator it = connections_.begin(); it != connections_.end(); ++it )
   {
@@ -263,11 +219,7 @@
 }
 
 const nest::Time
-<<<<<<< HEAD
-nest::ConnectionBuilderManager::get_min_delay_time_() const
-=======
 nest::ConnectionManager::get_min_delay_time_() const
->>>>>>> d47ab994
 {
   Time min_delay = Time::pos_inf();
 
@@ -279,11 +231,7 @@
 }
 
 const nest::Time
-<<<<<<< HEAD
-nest::ConnectionBuilderManager::get_max_delay_time_() const
-=======
 nest::ConnectionManager::get_max_delay_time_() const
->>>>>>> d47ab994
 {
   Time max_delay = Time::get_resolution();
 
@@ -295,11 +243,7 @@
 }
 
 bool
-<<<<<<< HEAD
-nest::ConnectionBuilderManager::get_user_set_delay_extrema() const
-=======
 nest::ConnectionManager::get_user_set_delay_extrema() const
->>>>>>> d47ab994
 {
   bool user_set_delay_extrema = false;
 
@@ -311,11 +255,7 @@
 }
 
 nest::ConnBuilder*
-<<<<<<< HEAD
-nest::ConnectionBuilderManager::get_conn_builder( const std::string& name,
-=======
 nest::ConnectionManager::get_conn_builder( const std::string& name,
->>>>>>> d47ab994
   const GIDCollection& sources,
   const GIDCollection& targets,
   const DictionaryDatum& conn_spec,
@@ -326,11 +266,7 @@
 }
 
 void
-<<<<<<< HEAD
-nest::ConnectionBuilderManager::calibrate( const TimeConverter& tc )
-=======
 nest::ConnectionManager::calibrate( const TimeConverter& tc )
->>>>>>> d47ab994
 {
   for ( index t = 0; t < kernel().vp_manager.get_num_threads(); ++t )
   {
@@ -339,11 +275,7 @@
 }
 
 void
-<<<<<<< HEAD
-nest::ConnectionBuilderManager::connect( const GIDCollection& sources,
-=======
 nest::ConnectionManager::connect( const GIDCollection& sources,
->>>>>>> d47ab994
   const GIDCollection& targets,
   const DictionaryDatum& conn_spec,
   const DictionaryDatum& syn_spec )
@@ -369,225 +301,6 @@
 
   cb->connect();
   delete cb;
-<<<<<<< HEAD
-}
-
-void
-nest::ConnectionBuilderManager::update_delay_extrema_()
-{
-  min_delay_ = get_min_delay_time_().get_steps();
-  max_delay_ = get_max_delay_time_().get_steps();
-
-  if ( not get_user_set_delay_extrema() )
-  {
-    // If no min/max_delay is set explicitly (SetKernelStatus), then the default
-    // delay used by the SPBuilders have to be respected for the min/max_delay.
-    min_delay_ = std::min( min_delay_, kernel().sp_manager.builder_min_delay() );
-    max_delay_ = std::max( max_delay_, kernel().sp_manager.builder_max_delay() );
-  }
-
-  if ( kernel().mpi_manager.get_num_processes() > 1 )
-  {
-    std::vector< delay > min_delays( kernel().mpi_manager.get_num_processes() );
-    min_delays[ kernel().mpi_manager.get_rank() ] = min_delay_;
-    kernel().mpi_manager.communicate( min_delays );
-    min_delay_ = *std::min_element( min_delays.begin(), min_delays.end() );
-
-    std::vector< delay > max_delays( kernel().mpi_manager.get_num_processes() );
-    max_delays[ kernel().mpi_manager.get_rank() ] = max_delay_;
-    kernel().mpi_manager.communicate( max_delays );
-    max_delay_ = *std::max_element( max_delays.begin(), max_delays.end() );
-  }
-
-  if ( min_delay_ == Time::pos_inf().get_steps() )
-    min_delay_ = Time::get_resolution().get_steps();
-}
-
-// gid node thread syn delay weight
-void
-nest::ConnectionBuilderManager::connect( index sgid,
-  Node* target,
-  thread target_thread,
-  index syn,
-  double_t d,
-  double_t w )
-{
-  const thread tid = kernel().vp_manager.get_thread_id();
-  Node* source = kernel().node_manager.get_node( sgid, target_thread );
-
-  // target is a normal node or device with proxies
-  if ( target->has_proxies() )
-  {
-    connect_( *source, *target, sgid, target_thread, syn, d, w );
-  }
-  else if ( target->local_receiver() ) // target is a normal device
-  {
-    // make sure source is on this MPI rank
-    if ( source->is_proxy() )
-    {
-      return;
-    }
-
-    // make sure connections are only created on the thread of the device
-    if ( ( source->get_thread() != target_thread ) && ( source->has_proxies() ) )
-    {
-      return;
-    }
-
-    if ( source->has_proxies() ) // normal neuron->device connection
-    {
-      connect_( *source, *target, sgid, target_thread, syn, d, w );
-    }
-    else // create device->device connections on suggested thread of target
-    {
-      target_thread =
-        kernel().vp_manager.vp_to_thread( kernel().vp_manager.suggest_vp( target->get_gid() ) );
-      if ( target_thread == tid )
-      {
-        source = kernel().node_manager.get_node( sgid, target_thread );
-        target = kernel().node_manager.get_node( target->get_gid(), target_thread );
-        connect_( *source, *target, sgid, target_thread, syn, d, w );
-      }
-    }
-  }
-  else // globally receiving devices, e.g., volume transmitter
-  {
-    // we do not allow to connect a device to a global receiver at the moment
-    if ( not source->has_proxies() )
-    {
-      return;
-    }
-    connect_( *source, *target, sgid, tid, syn, d, w );
-  }
-}
-
-// gid node thread syn dict delay weight
-void
-nest::ConnectionBuilderManager::connect( index sgid,
-  Node* target,
-  thread target_thread,
-  index syn,
-  DictionaryDatum& params,
-  double_t d,
-  double_t w )
-{
-  const thread tid = kernel().vp_manager.get_thread_id();
-  Node* source = kernel().node_manager.get_node( sgid, target_thread );
-
-  // target is a normal node or device with proxies
-  if ( target->has_proxies() )
-  {
-    connect_( *source, *target, sgid, target_thread, syn, params, d, w );
-  }
-  else if ( target->local_receiver() ) // target is a normal device
-  {
-    // make sure source is on this MPI rank
-    if ( source->is_proxy() )
-    {
-      return;
-    }
-
-    // make sure connections are only created on the thread of the device
-    if ( ( source->get_thread() != target_thread ) && ( source->has_proxies() ) )
-    {
-      return;
-    }
-
-    if ( source->has_proxies() ) // normal neuron->device connection
-    {
-      connect_( *source, *target, sgid, target_thread, syn, d, w );
-    }
-    else // create device->device connections on suggested thread of target
-    {
-      target_thread =
-        kernel().vp_manager.vp_to_thread( kernel().vp_manager.suggest_vp( target->get_gid() ) );
-      if ( target_thread == tid )
-      {
-        source = kernel().node_manager.get_node( sgid, target_thread );
-        target = kernel().node_manager.get_node( target->get_gid(), target_thread );
-        connect_( *source, *target, sgid, target_thread, syn, d, w );
-      }
-    }
-  }
-  else // globally receiving devices, e.g., volume transmitter
-  {
-    // we do not allow to connect a device to a global receiver at the moment
-    if ( not source->has_proxies() )
-    {
-      return;
-    }
-    connect_( *source, *target, sgid, tid, syn, params, d, w );
-  }
-}
-
-// gid gid dict
-bool
-nest::ConnectionBuilderManager::connect( index sgid,
-  index tgid,
-  DictionaryDatum& params,
-  index syn )
-{
-  const thread tid = kernel().vp_manager.get_thread_id();
-
-  // make sure target is on this MPI rank
-  if ( !kernel().node_manager.is_local_gid( tgid ) )
-  {
-    return false;
-  }
-
-  Node* target = kernel().node_manager.get_node( tgid, tid );
-  thread target_thread = target->get_thread();
-  Node* source = kernel().node_manager.get_node( sgid, target_thread );
-
-  // target is a normal node or device with proxies
-  if ( target->has_proxies() )
-  {
-    connect_( *source, *target, sgid, target_thread, syn, params );
-  }
-  else if ( target->local_receiver() ) // target is a normal device
-  {
-    // make sure source is on this MPI rank
-    if ( source->is_proxy() )
-    {
-      return false;
-    }
-
-    // make sure connections are only created on the thread of the device
-    if ( ( source->get_thread() != target_thread ) && ( source->has_proxies() ) )
-    {
-      return false;
-    }
-
-    if ( source->has_proxies() ) // normal neuron->device connection
-    {
-      connect_( *source, *target, sgid, target_thread, syn, params );
-    }
-    else // create device->device connections on suggested thread of target
-    {
-      target_thread =
-        kernel().vp_manager.vp_to_thread( kernel().vp_manager.suggest_vp( target->get_gid() ) );
-      if ( target_thread == tid )
-      {
-        source = kernel().node_manager.get_node( sgid, target_thread );
-        target = kernel().node_manager.get_node( target->get_gid(), target_thread );
-        connect_( *source, *target, sgid, target_thread, syn, params );
-      }
-    }
-  }
-  else // globally receiving devices, e.g., volume transmitter
-  {
-    // we do not allow to connect a device to a global receiver at the moment
-    if ( not source->has_proxies() )
-    {
-      return false;
-    }
-    connect_( *source, *target, sgid, tid, syn, params );
-  }
-  // We did not exit prematurely due to proxies, so we have connected.
-  return true;
-}
-
-=======
 }
 
 void
@@ -630,37 +343,52 @@
   double_t d,
   double_t w )
 {
-  Node* const source = kernel().node_manager.get_node( sgid, target_thread );
-
-  // normal nodes and devices with proxies
+  const thread tid = kernel().vp_manager.get_thread_id();
+  Node* source = kernel().node_manager.get_node( sgid, target_thread );
+
+  // target is a normal node or device with proxies
   if ( target->has_proxies() )
   {
     connect_( *source, *target, sgid, target_thread, syn, d, w );
   }
-  else if ( target->local_receiver() ) // normal devices
-  {
+  else if ( target->local_receiver() ) // target is a normal device
+  {
+    // make sure source is on this MPI rank
     if ( source->is_proxy() )
+    {
       return;
-
+    }
+
+    // make sure connections are only created on the thread of the device
     if ( ( source->get_thread() != target_thread ) && ( source->has_proxies() ) )
     {
-      target_thread = source->get_thread();
-      target = kernel().node_manager.get_node( target->get_gid(), target_thread );
-    }
-
-    connect_( *source, *target, sgid, target_thread, syn, d, w );
-  }
-  else // globally receiving devices iterate over all target threads
-  {
-    if ( !source->has_proxies() ) // we do not allow to connect a device to a global receiver at the
-      // moment
       return;
-    const thread n_threads = kernel().vp_manager.get_num_threads();
-    for ( thread t = 0; t < n_threads; t++ )
-    {
-      target = kernel().node_manager.get_node( target->get_gid(), t );
-      connect_( *source, *target, sgid, t, syn, d, w );
-    }
+    }
+
+    if ( source->has_proxies() ) // normal neuron->device connection
+    {
+      connect_( *source, *target, sgid, target_thread, syn, d, w );
+    }
+    else // create device->device connections on suggested thread of target
+    {
+      target_thread =
+        kernel().vp_manager.vp_to_thread( kernel().vp_manager.suggest_vp( target->get_gid() ) );
+      if ( target_thread == tid )
+      {
+        source = kernel().node_manager.get_node( sgid, target_thread );
+        target = kernel().node_manager.get_node( target->get_gid(), target_thread );
+        connect_( *source, *target, sgid, target_thread, syn, d, w );
+      }
+    }
+  }
+  else // globally receiving devices, e.g., volume transmitter
+  {
+    // we do not allow to connect a device to a global receiver at the moment
+    if ( not source->has_proxies() )
+    {
+      return;
+    }
+    connect_( *source, *target, sgid, tid, syn, d, w );
   }
 }
 
@@ -674,94 +402,122 @@
   double_t d,
   double_t w )
 {
-  Node* const source = kernel().node_manager.get_node( sgid, target_thread );
-
-  // normal nodes and devices with proxies
+  const thread tid = kernel().vp_manager.get_thread_id();
+  Node* source = kernel().node_manager.get_node( sgid, target_thread );
+
+  // target is a normal node or device with proxies
   if ( target->has_proxies() )
   {
     connect_( *source, *target, sgid, target_thread, syn, params, d, w );
   }
-  else if ( target->local_receiver() ) // normal devices
-  {
+  else if ( target->local_receiver() ) // target is a normal device
+  {
+    // make sure source is on this MPI rank
     if ( source->is_proxy() )
+    {
       return;
-
+    }
+
+    // make sure connections are only created on the thread of the device
     if ( ( source->get_thread() != target_thread ) && ( source->has_proxies() ) )
     {
-      target_thread = source->get_thread();
-      target = kernel().node_manager.get_node( target->get_gid(), target_thread );
-    }
-
-    connect_( *source, *target, sgid, target_thread, syn, params, d, w );
-  }
-  else // globally receiving devices iterate over all target threads
-  {
-    if ( !source->has_proxies() ) // we do not allow to connect a device to a global receiver at the
-      // moment
       return;
-    const thread n_threads = kernel().vp_manager.get_num_threads();
-    for ( thread t = 0; t < n_threads; t++ )
-    {
-      target = kernel().node_manager.get_node( target->get_gid(), t );
-      connect_( *source, *target, sgid, t, syn, params, d, w );
-    }
+    }
+
+    if ( source->has_proxies() ) // normal neuron->device connection
+    {
+      connect_( *source, *target, sgid, target_thread, syn, d, w );
+    }
+    else // create device->device connections on suggested thread of target
+    {
+      target_thread =
+        kernel().vp_manager.vp_to_thread( kernel().vp_manager.suggest_vp( target->get_gid() ) );
+      if ( target_thread == tid )
+      {
+        source = kernel().node_manager.get_node( sgid, target_thread );
+        target = kernel().node_manager.get_node( target->get_gid(), target_thread );
+        connect_( *source, *target, sgid, target_thread, syn, d, w );
+      }
+    }
+  }
+  else // globally receiving devices, e.g., volume transmitter
+  {
+    // we do not allow to connect a device to a global receiver at the moment
+    if ( not source->has_proxies() )
+    {
+      return;
+    }
+    connect_( *source, *target, sgid, tid, syn, params, d, w );
   }
 }
 
 // gid gid dict
 bool
-nest::ConnectionManager::connect( index source_id,
-  index target_id,
+nest::ConnectionManager::connect( index sgid,
+  index tgid,
   DictionaryDatum& params,
   index syn )
 {
-
-  if ( !kernel().node_manager.is_local_gid( target_id ) )
+  const thread tid = kernel().vp_manager.get_thread_id();
+
+  // make sure target is on this MPI rank
+  if ( !kernel().node_manager.is_local_gid( tgid ) )
+  {
     return false;
-
-  Node* target_ptr = kernel().node_manager.get_node( target_id );
-
-  // target_thread defaults to 0 for devices
-  thread target_thread = target_ptr->get_thread();
-
-  Node* source_ptr = kernel().node_manager.get_node( source_id, target_thread );
-
-  // normal nodes and devices with proxies
-  if ( target_ptr->has_proxies() )
-  {
-    connect_( *source_ptr, *target_ptr, source_id, target_thread, syn, params );
-  }
-  else if ( target_ptr->local_receiver() ) // normal devices
-  {
-    if ( source_ptr->is_proxy() )
+  }
+
+  Node* target = kernel().node_manager.get_node( tgid, tid );
+  thread target_thread = target->get_thread();
+  Node* source = kernel().node_manager.get_node( sgid, target_thread );
+
+  // target is a normal node or device with proxies
+  if ( target->has_proxies() )
+  {
+    connect_( *source, *target, sgid, target_thread, syn, params );
+  }
+  else if ( target->local_receiver() ) // target is a normal device
+  {
+    // make sure source is on this MPI rank
+    if ( source->is_proxy() )
+    {
       return false;
-
-    if ( ( source_ptr->get_thread() != target_thread ) && ( source_ptr->has_proxies() ) )
-    {
-      target_thread = source_ptr->get_thread();
-      target_ptr = kernel().node_manager.get_node( target_id, target_thread );
-    }
-
-    connect_( *source_ptr, *target_ptr, source_id, target_thread, syn, params );
-  }
-  else // globally receiving devices iterate over all target threads
-  {
-    if ( !source_ptr->has_proxies() ) // we do not allow to connect a device to a global receiver at
-      // the moment
+    }
+
+    // make sure connections are only created on the thread of the device
+    if ( ( source->get_thread() != target_thread ) && ( source->has_proxies() ) )
+    {
       return false;
-    const thread n_threads = kernel().vp_manager.get_num_threads();
-    for ( thread t = 0; t < n_threads; t++ )
-    {
-      target_ptr = kernel().node_manager.get_node( target_id, t );
-      connect_( *source_ptr, *target_ptr, source_id, t, syn, params );
-    }
-  }
-
+    }
+
+    if ( source->has_proxies() ) // normal neuron->device connection
+    {
+      connect_( *source, *target, sgid, target_thread, syn, params );
+    }
+    else // create device->device connections on suggested thread of target
+    {
+      target_thread =
+        kernel().vp_manager.vp_to_thread( kernel().vp_manager.suggest_vp( target->get_gid() ) );
+      if ( target_thread == tid )
+      {
+        source = kernel().node_manager.get_node( sgid, target_thread );
+        target = kernel().node_manager.get_node( target->get_gid(), target_thread );
+        connect_( *source, *target, sgid, target_thread, syn, params );
+      }
+    }
+  }
+  else // globally receiving devices, e.g., volume transmitter
+  {
+    // we do not allow to connect a device to a global receiver at the moment
+    if ( not source->has_proxies() )
+    {
+      return false;
+    }
+    connect_( *source, *target, sgid, tid, syn, params );
+  }
   // We did not exit prematurely due to proxies, so we have connected.
   return true;
 }
 
->>>>>>> d47ab994
 /*
  Connection::Manager::connect()
 
@@ -784,7 +540,6 @@
  creating a new entry.
 
 
-<<<<<<< HEAD
  The parameters delay and weight have the default value numerics::nan.
  numerics::nan is a special value, which describes double values that
  are not a number. If delay or weight is omitted in an connect call,
@@ -792,17 +547,7 @@
  */
 
 void
-nest::ConnectionBuilderManager::connect_( Node& s,
-=======
- The parameters delay and weight have the default value NAN.
- NAN is a special value in cmath, which describes double values that
- are not a number. If delay or weight is omitted in an connect call,
- NAN indicates this and weight/delay are set only, if they are valid.
- */
-
-void
 nest::ConnectionManager::connect_( Node& s,
->>>>>>> d47ab994
   Node& r,
   index s_gid,
   thread tid,
@@ -825,11 +570,7 @@
 }
 
 void
-<<<<<<< HEAD
-nest::ConnectionBuilderManager::connect_( Node& s,
-=======
 nest::ConnectionManager::connect_( Node& s,
->>>>>>> d47ab994
   Node& r,
   index s_gid,
   thread tid,
@@ -860,14 +601,10 @@
  * @param syn_id type of synapse
  */
 void
-<<<<<<< HEAD
-nest::ConnectionBuilderManager::disconnect( Node& target,
+nest::ConnectionManager::disconnect( Node& target,
   index sgid,
   thread target_thread,
   index syn_id )
-=======
-nest::ConnectionManager::disconnect( Node& target, index sgid, thread target_thread, index syn_id )
->>>>>>> d47ab994
 {
 
   if ( kernel().node_manager.is_local_gid( target.get_gid() ) )
@@ -892,8 +629,7 @@
 // -----------------------------------------------------------------------------
 
 void
-<<<<<<< HEAD
-nest::ConnectionBuilderManager::divergent_connect( index source_id,
+nest::ConnectionManager::divergent_connect( index source_id,
   DictionaryDatum pars,
   index syn )
 {
@@ -966,32 +702,6 @@
 
   Node* source = kernel().node_manager.get_node( source_id );
 
-=======
-nest::ConnectionManager::divergent_connect( index source_id,
-  const TokenArray& target_ids,
-  const TokenArray& weights,
-  const TokenArray& delays,
-  index syn )
-{
-  bool complete_wd_lists = ( target_ids.size() == weights.size() && weights.size() != 0
-    && weights.size() == delays.size() );
-  bool short_wd_lists =
-    ( target_ids.size() != weights.size() && weights.size() == 1 && delays.size() == 1 );
-  bool no_wd_lists = ( weights.size() == 0 && delays.size() == 0 );
-
-  // check if we have consistent lists for weights and delays
-  if ( !( complete_wd_lists || short_wd_lists || no_wd_lists ) )
-  {
-    LOG( M_ERROR,
-      "DivergentConnect",
-      "If explicitly specified, weights and delays must be either doubles or lists of "
-      "equal size. If given as lists, their size must be 1 or the same size as targets." );
-    throw DimensionMismatch();
-  }
-
-  Node* source = kernel().node_manager.get_node( source_id );
-
->>>>>>> d47ab994
   Subnet* source_comp = dynamic_cast< Subnet* >( source );
   if ( source_comp != 0 )
   {
@@ -1004,16 +714,11 @@
     for ( std::vector< MPIManager::NodeAddressingData >::iterator src = global_sources.begin();
           src != global_sources.end();
           ++src )
-<<<<<<< HEAD
       divergent_connect( src->get_gid(), pars, syn );
-=======
-      divergent_connect( src->get_gid(), target_ids, weights, delays, syn );
->>>>>>> d47ab994
 
     return;
   }
 
-<<<<<<< HEAD
 #pragma omp parallel private( di_s )
   {
     thread tid = kernel().vp_manager.get_thread_id();
@@ -1096,322 +801,6 @@
   }
 }
 
-=======
-  // We retrieve pointers for all targets, this implicitly checks if they
-  // exist and throws UnknownNode if not.
-  std::vector< Node* > targets;
-  targets.reserve( target_ids.size() );
-
-  // only bother with local targets - is_local_gid is cheaper than get_node()
-  for ( index i = 0; i < target_ids.size(); ++i )
-  {
-    index gid = getValue< long >( target_ids[ i ] );
-    if ( kernel().node_manager.is_local_gid( gid ) )
-      targets.push_back( kernel().node_manager.get_node( gid ) );
-  }
-
-  for ( index i = 0; i < targets.size(); ++i )
-  {
-    thread target_thread = targets[ i ]->get_thread();
-
-    if ( source->get_thread() != target_thread )
-      source = kernel().node_manager.get_node( source_id, target_thread );
-
-    if ( !targets[ i ]->has_proxies() && source->is_proxy() )
-      continue;
-
-    try
-    {
-      if ( complete_wd_lists )
-        connect_( *source,
-          *targets[ i ],
-          source_id,
-          target_thread,
-          syn,
-          delays.get( i ),
-          weights.get( i ) );
-      else if ( short_wd_lists )
-        connect_( *source,
-          *targets[ i ],
-          source_id,
-          target_thread,
-          syn,
-          delays.get( 0 ),
-          weights.get( 0 ) );
-      else
-        connect_( *source, *targets[ i ], source_id, target_thread, syn );
-    }
-    catch ( IllegalConnection& e )
-    {
-      std::string msg = String::compose(
-        "Target with ID %1 does not support the connection. "
-        "The connection will be ignored.",
-        targets[ i ]->get_gid() );
-      if ( !e.message().empty() )
-        msg += "\nDetails: " + e.message();
-      LOG( M_WARNING, "DivergentConnect", msg.c_str() );
-      continue;
-    }
-    catch ( UnknownReceptorType& e )
-    {
-      std::string msg = String::compose(
-        "In Connection from global source ID %1 to target ID %2: "
-        "Target does not support requested receptor type. "
-        "The connection will be ignored",
-        source->get_gid(),
-        targets[ i ]->get_gid() );
-      if ( !e.message().empty() )
-        msg += "\nDetails: " + e.message();
-      LOG( M_WARNING, "DivergentConnect", msg.c_str() );
-      continue;
-    }
-    catch ( TypeMismatch& e )
-    {
-      std::string msg = String::compose(
-        "In Connection from global source ID %1 to target ID %2: "
-        "Expect source and weights of type double. "
-        "The connection will be ignored",
-        source->get_gid(),
-        targets[ i ]->get_gid() );
-      if ( !e.message().empty() )
-        msg += "\nDetails: " + e.message();
-      LOG( M_WARNING, "DivergentConnect", msg.c_str() );
-      continue;
-    }
-  }
-}
-
-// -----------------------------------------------------------------------------
-
-
-void
-nest::ConnectionManager::divergent_connect( index source_id, DictionaryDatum pars, index syn )
-{
-  // We extract the parameters from the dictionary explicitly since getValue() for DoubleVectorDatum
-  // copies the data into an array, from which the data must then be copied once more.
-  DictionaryDatum par_i( new Dictionary() );
-  Dictionary::iterator di_s, di_t;
-
-  // To save time, we first create the parameter dictionary for connect(), then we copy
-  // all keys from the original dictionary into the parameter dictionary.
-  // We can the later use iterators to change the values inside the parameter dictionary,
-  // rather than using the lookup operator.
-  // We also do the parameter checking here so that we can later use unsafe operations.
-  for ( di_s = ( *pars ).begin(); di_s != ( *pars ).end(); ++di_s )
-  {
-    par_i->insert( di_s->first, Token( new DoubleDatum() ) );
-    DoubleVectorDatum const* tmp = dynamic_cast< DoubleVectorDatum* >( di_s->second.datum() );
-    if ( tmp == 0 )
-    {
-
-      std::string msg = String::compose(
-        "Parameter '%1' must be a DoubleVectorArray or numpy.array. ", di_s->first.toString() );
-      LOG( M_DEBUG, "DivergentConnect", msg );
-      LOG( M_DEBUG, "DivergentConnect", "Trying to convert, but this takes time." );
-
-      IntVectorDatum const* tmpint = dynamic_cast< IntVectorDatum* >( di_s->second.datum() );
-      if ( tmpint )
-      {
-        std::vector< double >* data =
-          new std::vector< double >( ( *tmpint )->begin(), ( *tmpint )->end() );
-        DoubleVectorDatum* dvd = new DoubleVectorDatum( data );
-        di_s->second = dvd;
-        continue;
-      }
-      ArrayDatum* ad = dynamic_cast< ArrayDatum* >( di_s->second.datum() );
-      if ( ad )
-      {
-        std::vector< double >* data = new std::vector< double >;
-        ad->toVector( *data );
-        DoubleVectorDatum* dvd = new DoubleVectorDatum( data );
-        di_s->second = dvd;
-      }
-      else
-        throw TypeMismatch( DoubleVectorDatum().gettypename().toString() + " or "
-            + ArrayDatum().gettypename().toString(),
-          di_s->second.datum()->gettypename().toString() );
-    }
-  }
-
-  const Token target_t = pars->lookup2( names::target );
-  DoubleVectorDatum const* ptarget_ids = static_cast< DoubleVectorDatum* >( target_t.datum() );
-  const std::vector< double >& target_ids( **ptarget_ids );
-
-  const Token weight_t = pars->lookup2( names::weight );
-  DoubleVectorDatum const* pweights = static_cast< DoubleVectorDatum* >( weight_t.datum() );
-  const std::vector< double >& weights( **pweights );
-
-  const Token delay_t = pars->lookup2( names::delay );
-  DoubleVectorDatum const* pdelays = static_cast< DoubleVectorDatum* >( delay_t.datum() );
-  const std::vector< double >& delays( **pdelays );
-
-
-  bool complete_wd_lists =
-    ( target_ids.size() == weights.size() && weights.size() == delays.size() );
-  // check if we have consistent lists for weights and delays
-  if ( !complete_wd_lists )
-  {
-    LOG(
-      M_ERROR, "DivergentConnect", "All lists in the paramter dictionary must be of equal size." );
-    throw DimensionMismatch();
-  }
-
-  Node* source = kernel().node_manager.get_node( source_id );
-
-  Subnet* source_comp = dynamic_cast< Subnet* >( source );
-  if ( source_comp != 0 )
-  {
-    LOG( M_INFO, "DivergentConnect", "Source ID is a subnet; I will iterate it." );
-
-    // collect all leaves in source subnet, then divergent-connect each leaf
-    LocalLeafList local_sources( *source_comp );
-    std::vector< MPIManager::NodeAddressingData > global_sources;
-    kernel().mpi_manager.communicate( local_sources, global_sources );
-    for ( std::vector< MPIManager::NodeAddressingData >::iterator src = global_sources.begin();
-          src != global_sources.end();
-          ++src )
-      divergent_connect( src->get_gid(), pars, syn );
-
-    return;
-  }
-
-  size_t n_targets = target_ids.size();
-  for ( index i = 0; i < n_targets; ++i )
-  {
-    try
-    {
-      kernel().node_manager.get_node( target_ids[ i ] );
-    }
-    catch ( UnknownNode& e )
-    {
-      std::string msg = String::compose(
-        "Target with ID %1 does not exist. "
-        "The connection will be ignored.",
-        target_ids[ i ] );
-      if ( !e.message().empty() )
-        msg += "\nDetails: " + e.message();
-      LOG( M_WARNING, "DivergentConnect", msg.c_str() );
-      continue;
-    }
-
-    // here we fill a parameter dictionary with the values of the current loop index.
-    for ( di_s = ( *pars ).begin(), di_t = par_i->begin(); di_s != ( *pars ).end(); ++di_s, ++di_t )
-    {
-      DoubleVectorDatum const* tmp = static_cast< DoubleVectorDatum* >( di_s->second.datum() );
-      const std::vector< double >& tmpvec = **tmp;
-      DoubleDatum* dd = static_cast< DoubleDatum* >( di_t->second.datum() );
-      ( *dd ) = tmpvec[ i ]; // We assign the double directly into the double datum.
-    }
-
-    try
-    {
-      connect( source_id, target_ids[ i ], par_i, syn );
-    }
-    catch ( UnexpectedEvent& e )
-    {
-      std::string msg = String::compose(
-        "Target with ID %1 does not support the connection. "
-        "The connection will be ignored.",
-        target_ids[ i ] );
-      if ( !e.message().empty() )
-        msg += "\nDetails: " + e.message();
-      LOG( M_WARNING, "DivergentConnect", msg.c_str() );
-      continue;
-    }
-    catch ( IllegalConnection& e )
-    {
-      std::string msg = String::compose(
-        "Target with ID %1 does not support the connection. "
-        "The connection will be ignored.",
-        target_ids[ i ] );
-      if ( !e.message().empty() )
-        msg += "\nDetails: " + e.message();
-      LOG( M_WARNING, "DivergentConnect", msg.c_str() );
-      continue;
-    }
-    catch ( UnknownReceptorType& e )
-    {
-      std::string msg = String::compose(
-        "In Connection from global source ID %1 to target ID %2: "
-        "Target does not support requested receptor type. "
-        "The connection will be ignored",
-        source_id,
-        target_ids[ i ] );
-      if ( !e.message().empty() )
-        msg += "\nDetails: " + e.message();
-      LOG( M_WARNING, "DivergentConnect", msg.c_str() );
-      continue;
-    }
-  }
-}
-
-
-void
-nest::ConnectionManager::random_divergent_connect( index source_id,
-  const TokenArray& target_ids,
-  index n,
-  const TokenArray& weights,
-  const TokenArray& delays,
-  bool allow_multapses,
-  bool allow_autapses,
-  index syn )
-{
-  Node* source = kernel().node_manager.get_node( source_id );
-
-  // check if we have consistent lists for weights and delays
-  if ( !( weights.size() == n || weights.size() == 0 ) && ( weights.size() == delays.size() ) )
-  {
-    LOG( M_ERROR, "RandomDivergentConnect", "weights and delays must be lists of size n." );
-    throw DimensionMismatch();
-  }
-
-  Subnet* source_comp = dynamic_cast< Subnet* >( source );
-  if ( source_comp != 0 )
-  {
-    LOG( M_INFO, "RandomDivergentConnect", "Source ID is a subnet; I will iterate it." );
-
-    // collect all leaves in source subnet, then divergent-connect each leaf
-    LocalLeafList local_sources( *source_comp );
-    std::vector< MPIManager::NodeAddressingData > global_sources;
-    kernel().mpi_manager.communicate( local_sources, global_sources );
-
-    for ( std::vector< MPIManager::NodeAddressingData >::iterator src = global_sources.begin();
-          src != global_sources.end();
-          ++src )
-      random_divergent_connect(
-        src->get_gid(), target_ids, n, weights, delays, allow_multapses, allow_autapses, syn );
-
-    return;
-  }
-
-  librandom::RngPtr rng = kernel().rng_manager.get_grng();
-
-  TokenArray chosen_targets;
-
-  std::set< long > ch_ids; // ch_ids used for multapses identification
-
-  long n_rnd = target_ids.size();
-
-  for ( size_t j = 0; j < n; ++j )
-  {
-    long t_id;
-
-    do
-    {
-      t_id = rng->ulrand( n_rnd );
-    } while ( ( !allow_autapses && ( ( index ) target_ids.get( t_id ) ) == source_id )
-      || ( !allow_multapses && ch_ids.find( t_id ) != ch_ids.end() ) );
-
-    if ( !allow_multapses )
-      ch_ids.insert( t_id );
-
-    chosen_targets.push_back( target_ids.get( t_id ) );
-  }
-
-  divergent_connect( source_id, chosen_targets, weights, delays, syn );
-}
-
->>>>>>> d47ab994
 /**
  * Connect, using a dictionary with arrays.
  * This variant of connect combines the functionalities of
@@ -1428,16 +817,11 @@
  * connect call to the connectors who can then deal with the details of the connection.
  */
 bool
-<<<<<<< HEAD
-nest::ConnectionBuilderManager::connect( ArrayDatum& conns )
-=======
 nest::ConnectionManager::connect( ArrayDatum& conns )
->>>>>>> d47ab994
 {
   // #ifdef _OPENMP
   //     LOG(M_INFO, "ConnectionManager::Connect", msg);
   // #endif
-<<<<<<< HEAD
 
   // #ifdef _OPENMP
   // #pragma omp parallel shared
@@ -1480,7 +864,7 @@
 }
 
 nest::ConnectorBase*
-nest::ConnectionBuilderManager::validate_source_entry_( thread tid, index s_gid, synindex syn_id )
+nest::ConnectionManager::validate_source_entry_( thread tid, index s_gid, synindex syn_id )
 {
   kernel().model_manager.assert_valid_syn_id( syn_id );
 
@@ -1499,488 +883,7 @@
 // -----------------------------------------------------------------------------
 
 void
-nest::ConnectionBuilderManager::trigger_update_weight( const long_t vt_id,
-=======
-
-  // #ifdef _OPENMP
-  // #pragma omp parallel shared
-
-  // #endif
-  {
-    for ( Token* ct = conns.begin(); ct != conns.end(); ++ct )
-    {
-      DictionaryDatum cd = getValue< DictionaryDatum >( *ct );
-      index target_gid = static_cast< size_t >( ( *cd )[ names::target ] );
-      Node* target_node = kernel().node_manager.get_node( target_gid );
-      size_t thr = target_node->get_thread();
-
-      // #ifdef _OPENMP
-      // 	    size_t my_thr=omp_get_thread_num();
-      // 	    if(my_thr == thr)
-      // #endif
-      {
-
-        size_t syn_id = 0;
-        index source_gid = ( *cd )[ names::source ];
-
-        Token synmodel = cd->lookup( names::synapse_model );
-        if ( !synmodel.empty() )
-        {
-          std::string synmodel_name = getValue< std::string >( synmodel );
-          synmodel = kernel().model_manager.get_synapsedict()->lookup( synmodel_name );
-          if ( !synmodel.empty() )
-            syn_id = static_cast< size_t >( synmodel );
-          else
-            throw UnknownModelName( synmodel_name );
-        }
-        Node* source_node = kernel().node_manager.get_node( source_gid );
-        //#pragma omp critical
-        connect_( *source_node, *target_node, source_gid, thr, syn_id, cd );
-      }
-    }
-  }
-  return true;
-}
-
-nest::ConnectorBase*
-nest::ConnectionManager::validate_source_entry_( thread tid, index s_gid, synindex syn_id )
-{
-  kernel().model_manager.assert_valid_syn_id( syn_id );
-
-  // resize sparsetable to full network size
-  if ( connections_[ tid ].size() < kernel().node_manager.size() )
-    connections_[ tid ].resize( kernel().node_manager.size() );
-
-  // check, if entry exists
-  // if not put in zero pointer
-  if ( connections_[ tid ].test( s_gid ) )
-    return connections_[ tid ].get( s_gid );
-  else
-    return 0; // if non-existing
-}
-
-// -----------------------------------------------------------------------------
-
-void
-nest::ConnectionManager::convergent_connect( const TokenArray& source_ids,
-  index target_id,
-  const TokenArray& weights,
-  const TokenArray& delays,
-  index syn )
-{
-  bool complete_wd_lists = ( source_ids.size() == weights.size() && weights.size() != 0
-    && weights.size() == delays.size() );
-  bool short_wd_lists =
-    ( source_ids.size() != weights.size() && weights.size() == 1 && delays.size() == 1 );
-  bool no_wd_lists = ( weights.size() == 0 && delays.size() == 0 );
-
-  // check if we have consistent lists for weights and delays
-  if ( !( complete_wd_lists || short_wd_lists || no_wd_lists ) )
-  {
-    LOG( M_ERROR,
-      "ConvergentConnect",
-      "weights and delays must be either doubles or lists of equal size. "
-      "If given as lists, their size must be 1 or the same size as sources." );
-    throw DimensionMismatch();
-  }
-
-  if ( !kernel().node_manager.is_local_gid( target_id ) )
-    return;
-
-  Node* target = kernel().node_manager.get_node( target_id );
-
-  Subnet* target_comp = dynamic_cast< Subnet* >( target );
-  if ( target_comp != 0 )
-  {
-    LOG( M_INFO, "ConvergentConnect", "Target node is a subnet; I will iterate it." );
-
-    // we only iterate over local leaves, as remote targets are ignored anyways
-    LocalLeafList target_nodes( *target_comp );
-    for ( LocalLeafList::iterator tgt = target_nodes.begin(); tgt != target_nodes.end(); ++tgt )
-      convergent_connect( source_ids, ( *tgt )->get_gid(), weights, delays, syn );
-
-    return;
-  }
-
-  for ( index i = 0; i < source_ids.size(); ++i )
-  {
-    index source_id = source_ids.get( i );
-    Node* source = kernel().node_manager.get_node( getValue< long >( source_id ) );
-
-    thread target_thread = target->get_thread();
-
-    if ( !target->has_proxies() )
-    {
-      // target_thread = sources[i]->get_thread();
-      target_thread = source->get_thread();
-
-      // If target is on the wrong thread, we need to get the right one now.
-      if ( target->get_thread() != target_thread )
-        target = kernel().node_manager.get_node( target_id, target_thread );
-
-      if ( source->is_proxy() )
-        continue;
-    }
-
-    // The source node may still be on a wrong thread, so we need to get the right
-    // one now. As get_node() is quite expensive, so we only call it if we need to
-    // if (source->get_thread() != target_thread)
-    //  source = get_node(sid, target_thread);
-
-    try
-    {
-      if ( complete_wd_lists )
-        connect_(
-          *source, *target, source_id, target_thread, syn, delays.get( i ), weights.get( i ) );
-      else if ( short_wd_lists )
-        connect_(
-          *source, *target, source_id, target_thread, syn, delays.get( 0 ), weights.get( 0 ) );
-      else
-        connect_( *source, *target, source_id, target_thread, syn );
-    }
-    catch ( IllegalConnection& e )
-    {
-      std::string msg = String::compose(
-        "Target with ID %1 does not support the connection. "
-        "The connection will be ignored.",
-        target->get_gid() );
-      if ( !e.message().empty() )
-        msg += "\nDetails: " + e.message();
-      LOG( M_WARNING, "ConvergentConnect", msg.c_str() );
-      continue;
-    }
-    catch ( UnknownReceptorType& e )
-    {
-      std::string msg = String::compose(
-        "In Connection from global source ID %1 to target ID %2: "
-        "Target does not support requested receptor type. "
-        "The connection will be ignored",
-        source->get_gid(),
-        target->get_gid() );
-      if ( !e.message().empty() )
-        msg += "\nDetails: " + e.message();
-      LOG( M_WARNING, "ConvergentConnect", msg.c_str() );
-      continue;
-    }
-    catch ( TypeMismatch& e )
-    {
-      std::string msg = String::compose(
-        "In Connection from global source ID %1 to target ID %2: "
-        "Expect source and weights of type double. "
-        "The connection will be ignored",
-        source->get_gid(),
-        target->get_gid() );
-      if ( !e.message().empty() )
-        msg += "\nDetails: " + e.message();
-      LOG( M_WARNING, "ConvergentConnect", msg.c_str() );
-      continue;
-    }
-  }
-}
-
-
-/**
- * New and specialized variant of the convergent_connect()
- * function, which takes a vector<Node*> for sources and relies
- * on the fact that target is guaranteed to be on this thread.
- */
-void
-nest::ConnectionManager::convergent_connect( const std::vector< index >& source_ids,
-  index target_id,
-  const TokenArray& weights,
-  const TokenArray& delays,
-  index syn )
-{
-  bool complete_wd_lists = ( source_ids.size() == weights.size() && weights.size() != 0
-    && weights.size() == delays.size() );
-  bool short_wd_lists =
-    ( source_ids.size() != weights.size() && weights.size() == 1 && delays.size() == 1 );
-
-  // Check if we have consistent lists for weights and delays
-  // already checked in previous RCC call
-
-  Node* target = kernel().node_manager.get_node( target_id );
-  for ( index i = 0; i < source_ids.size(); ++i )
-  {
-    Node* source = kernel().node_manager.get_node( source_ids[ i ] );
-    thread target_thread = target->get_thread();
-
-    if ( !target->has_proxies() )
-    {
-      target_thread = source->get_thread();
-
-      // If target is on the wrong thread, we need to get the right one now.
-      if ( target->get_thread() != target_thread )
-        target = kernel().node_manager.get_node( target_id, target_thread );
-
-      if ( source->is_proxy() )
-        continue;
-    }
-
-    try
-    {
-      if ( complete_wd_lists )
-        connect_( *source,
-          *target,
-          source_ids[ i ],
-          target_thread,
-          syn,
-          delays.get( i ),
-          weights.get( i ) );
-      else if ( short_wd_lists )
-        connect_( *source,
-          *target,
-          source_ids[ i ],
-          target_thread,
-          syn,
-          delays.get( 0 ),
-          weights.get( 0 ) );
-      else
-        connect_( *source, *target, source_ids[ i ], target_thread, syn );
-    }
-    catch ( IllegalConnection& e )
-    {
-      std::string msg = String::compose(
-        "Target with ID %1 does not support the connection. "
-        "The connection will be ignored.",
-        target->get_gid() );
-      if ( !e.message().empty() )
-        msg += "\nDetails: " + e.message();
-      LOG( M_WARNING, "ConvergentConnect", msg.c_str() );
-      continue;
-    }
-    catch ( UnknownReceptorType& e )
-    {
-      std::string msg = String::compose(
-        "In Connection from global source ID %1 to target ID %2: "
-        "Target does not support requested receptor type. "
-        "The connection will be ignored",
-        source->get_gid(),
-        target->get_gid() );
-      if ( !e.message().empty() )
-        msg += "\nDetails: " + e.message();
-      LOG( M_WARNING, "ConvergentConnect", msg.c_str() );
-      continue;
-    }
-    catch ( TypeMismatch& e )
-    {
-      std::string msg = String::compose(
-        "In Connection from global source ID %1 to target ID %2: "
-        "Expect source and weights of type double. "
-        "The connection will be ignored",
-        source->get_gid(),
-        target->get_gid() );
-      if ( !e.message().empty() )
-        msg += "\nDetails: " + e.message();
-      LOG( M_WARNING, "ConvergentConnect", msg.c_str() );
-      continue;
-    }
-  }
-}
-
-
-void
-nest::ConnectionManager::random_convergent_connect( const TokenArray& source_ids,
-  index target_id,
-  index n,
-  const TokenArray& weights,
-  const TokenArray& delays,
-  bool allow_multapses,
-  bool allow_autapses,
-  index syn )
-{
-  if ( !kernel().node_manager.is_local_gid( target_id ) )
-    return;
-
-  Node* target = kernel().node_manager.get_node( target_id );
-
-  // check if we have consistent lists for weights and delays
-  if ( !( weights.size() == n || weights.size() == 0 ) && ( weights.size() == delays.size() ) )
-  {
-    LOG( M_ERROR, "ConvergentConnect", "weights and delays must be lists of size n." );
-    throw DimensionMismatch();
-  }
-
-  Subnet* target_comp = dynamic_cast< Subnet* >( target );
-  if ( target_comp != 0 )
-  {
-    LOG( M_INFO, "RandomConvergentConnect", "Target ID is a subnet; I will iterate it." );
-
-    // we only consider local leaves as targets,
-    LocalLeafList target_nodes( *target_comp );
-    for ( LocalLeafList::iterator tgt = target_nodes.begin(); tgt != target_nodes.end(); ++tgt )
-      random_convergent_connect(
-        source_ids, ( *tgt )->get_gid(), n, weights, delays, allow_multapses, allow_autapses, syn );
-
-    return;
-  }
-
-  librandom::RngPtr rng = kernel().rng_manager.get_rng( target->get_thread() );
-  TokenArray chosen_sources;
-
-  std::set< long > ch_ids;
-
-  long n_rnd = source_ids.size();
-
-  for ( size_t j = 0; j < n; ++j )
-  {
-    long s_id;
-
-    do
-    {
-      s_id = rng->ulrand( n_rnd );
-    } while ( ( !allow_autapses && ( ( index ) source_ids[ s_id ] ) == target_id )
-      || ( !allow_multapses && ch_ids.find( s_id ) != ch_ids.end() ) );
-
-    if ( !allow_multapses )
-      ch_ids.insert( s_id );
-
-    chosen_sources.push_back( source_ids[ s_id ] );
-  }
-
-  convergent_connect( chosen_sources, target_id, weights, delays, syn );
-}
-
-// This function loops over all targets, with every thread taking
-// care only of its own target nodes
-void
-nest::ConnectionManager::random_convergent_connect( TokenArray& source_ids,
-  TokenArray& target_ids,
-  TokenArray& ns,
-  TokenArray& weights,
-  TokenArray& delays,
-  bool allow_multapses,
-  bool allow_autapses,
-  index syn )
-{
-#ifndef _OPENMP
-  // It only makes sense to call this function if we have openmp
-  LOG( M_ERROR, "ConvergentConnect", "This function can only be called using OpenMP threading." );
-  throw KernelException();
-#else
-
-  // Collect all nodes on this process and convert the TokenArray with
-  // the sources to a std::vector<Node*>. This is needed, because
-  // 1. We don't want to call get_node() within the loop for many
-  //    neurons several times
-  // 2. The function token_array::operator[]() is not thread-safe, so
-  //    the threads will possibly access the same element at the same
-  //    time, causing segfaults
-
-  std::vector< index > vsource_ids( source_ids.size() );
-  for ( index i = 0; i < source_ids.size(); ++i )
-  {
-    index sid = getValue< long >( source_ids.get( i ) );
-    vsource_ids[ i ] = sid;
-  }
-
-  // Check if we have consistent lists for weights and delays
-  if ( !( weights.size() == ns.size() || weights.size() == 0 )
-    && ( weights.size() == delays.size() ) )
-  {
-    LOG( M_ERROR, "ConvergentConnect", "weights, delays and ns must be same size." );
-    throw DimensionMismatch();
-  }
-
-  for ( size_t i = 0; i < ns.size(); ++i )
-  {
-    size_t n;
-    // This throws std::bad_cast if the dynamic_cast goes
-    // wrong. Throwing in a parallel section is not allowed. This
-    // could be solved by only accepting IntVectorDatums for the ns.
-    try
-    {
-      const IntegerDatum& nid = dynamic_cast< const IntegerDatum& >( *ns.get( i ) );
-      n = nid.get();
-    }
-    catch ( const std::bad_cast& e )
-    {
-      LOG( M_ERROR, "ConvergentConnect", "ns must consist of integers only." );
-      throw KernelException();
-    }
-
-    // Check if we have consistent lists for weights and delays part two.
-    // The inner lists have to be equal to n or be zero.
-    if ( weights.size() > 0 )
-    {
-      TokenArray ws = getValue< TokenArray >( weights.get( i ) );
-      TokenArray ds = getValue< TokenArray >( delays.get( i ) );
-
-      if ( !( ws.size() == n || ws.size() == 0 ) && ( ws.size() == ds.size() ) )
-      {
-        LOG( M_ERROR, "ConvergentConnect", "weights and delays must be lists of size n." );
-        throw DimensionMismatch();
-      }
-    }
-  }
-
-#pragma omp parallel
-  {
-    int nrn_counter = 0;
-    int tid = kernel().vp_manager.get_thread_id();
-
-    librandom::RngPtr rng = kernel().rng_manager.get_rng( tid );
-
-    for ( size_t i = 0; i < target_ids.size(); i++ )
-    {
-      index target_id = target_ids.get( i );
-
-      // This is true for neurons on remote processes
-      if ( !kernel().node_manager.is_local_gid( target_id ) )
-        continue;
-
-      Node* target = kernel().node_manager.get_node( target_id, tid );
-
-      // Check, if target is on our thread
-      if ( target->get_thread() != tid )
-        continue;
-
-      nrn_counter++;
-
-      // extract number of connections for target i
-      const IntegerDatum& nid = dynamic_cast< const IntegerDatum& >( *ns.get( i ) );
-      const size_t n = nid.get();
-
-      // extract weights and delays for all connections to target i
-      TokenArray ws;
-      TokenArray ds;
-      if ( weights.size() > 0 )
-      {
-        ws = getValue< TokenArray >( weights.get( i ) );
-        ds = getValue< TokenArray >( delays.get( i ) );
-      }
-
-      std::vector< index > chosen_source_ids( n );
-      std::set< long > ch_ids;
-
-      long n_rnd = vsource_ids.size();
-
-      for ( size_t j = 0; j < n; ++j )
-      {
-        long s_id;
-
-        do
-        {
-          s_id = rng->ulrand( n_rnd );
-        } while ( ( !allow_autapses && ( ( index ) vsource_ids[ s_id ] ) == target_id )
-          || ( !allow_multapses && ch_ids.find( s_id ) != ch_ids.end() ) );
-
-        if ( !allow_multapses )
-          ch_ids.insert( s_id );
-
-        chosen_source_ids[ j ] = vsource_ids[ s_id ];
-      }
-
-      convergent_connect( chosen_source_ids, target_id, ws, ds, syn );
-
-    } // of for all targets
-  }   // of omp parallel
-#endif
-}
-
-void
 nest::ConnectionManager::trigger_update_weight( const long_t vt_id,
->>>>>>> d47ab994
   const std::vector< spikecounter >& dopa_spikes,
   const double_t t_trig )
 {
@@ -1993,11 +896,7 @@
 }
 
 void
-<<<<<<< HEAD
-nest::ConnectionBuilderManager::send( thread t, index sgid, Event& e )
-=======
 nest::ConnectionManager::send( thread t, index sgid, Event& e )
->>>>>>> d47ab994
 {
   if ( sgid < connections_[ t ].size() ) // probably test only fails, if there are no connections
   {
@@ -2017,11 +916,7 @@
 }
 
 void
-<<<<<<< HEAD
-nest::ConnectionBuilderManager::send_secondary( thread t, SecondaryEvent& e )
-=======
 nest::ConnectionManager::send_secondary( thread t, SecondaryEvent& e )
->>>>>>> d47ab994
 {
 
   index sgid = e.get_sender_gid();
@@ -2049,11 +944,7 @@
 }
 
 size_t
-<<<<<<< HEAD
-nest::ConnectionBuilderManager::get_num_connections() const
-=======
 nest::ConnectionManager::get_num_connections() const
->>>>>>> d47ab994
 {
   size_t num_connections = 0;
   tVDelayChecker::const_iterator i;
@@ -2065,11 +956,7 @@
 }
 
 size_t
-<<<<<<< HEAD
-nest::ConnectionBuilderManager::get_num_connections( synindex syn_id ) const
-=======
 nest::ConnectionManager::get_num_connections( synindex syn_id ) const
->>>>>>> d47ab994
 {
   size_t num_connections = 0;
   tVDelayChecker::const_iterator i;
@@ -2085,11 +972,7 @@
 }
 
 ArrayDatum
-<<<<<<< HEAD
-nest::ConnectionBuilderManager::get_connections( DictionaryDatum params ) const
-=======
 nest::ConnectionManager::get_connections( DictionaryDatum params ) const
->>>>>>> d47ab994
 {
   ArrayDatum connectome;
 
@@ -2143,11 +1026,7 @@
 }
 
 void
-<<<<<<< HEAD
-nest::ConnectionBuilderManager::get_connections( ArrayDatum& connectome,
-=======
 nest::ConnectionManager::get_connections( ArrayDatum& connectome,
->>>>>>> d47ab994
   TokenArray const* source,
   TokenArray const* target,
   size_t syn_id,
@@ -2306,11 +1185,7 @@
 
 
 void
-<<<<<<< HEAD
-nest::ConnectionBuilderManager::get_sources( std::vector< index > targets,
-=======
 nest::ConnectionManager::get_sources( std::vector< index > targets,
->>>>>>> d47ab994
   std::vector< std::vector< index > >& sources,
   index synapse_model )
 {
@@ -2353,11 +1228,7 @@
 }
 
 void
-<<<<<<< HEAD
-nest::ConnectionBuilderManager::get_targets( std::vector< index > sources,
-=======
 nest::ConnectionManager::get_targets( std::vector< index > sources,
->>>>>>> d47ab994
   std::vector< std::vector< index > >& targets,
   index synapse_model )
 {
