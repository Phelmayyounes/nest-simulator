/*
 *  event_delivery_manager.cpp
 *
 *  This file is part of NEST.
 *
 *  Copyright (C) 2004 The NEST Initiative
 *
 *  NEST is free software: you can redistribute it and/or modify
 *  it under the terms of the GNU General Public License as published by
 *  the Free Software Foundation, either version 2 of the License, or
 *  (at your option) any later version.
 *
 *  NEST is distributed in the hope that it will be useful,
 *  but WITHOUT ANY WARRANTY; without even the implied warranty of
 *  MERCHANTABILITY or FITNESS FOR A PARTICULAR PURPOSE.  See the
 *  GNU General Public License for more details.
 *
 *  You should have received a copy of the GNU General Public License
 *  along with NEST.  If not, see <http://www.gnu.org/licenses/>.
 *
 */

#include "event_delivery_manager.h"

// C++ includes:
#include <algorithm> // rotate
#include <iostream>

// Includes from libnestutil:
#include "logging.h"

// Includes from nestkernel:
#include "kernel_manager.h"
#include "mpi_manager_impl.h"
#include "vp_manager_impl.h"
#include "node_manager_impl.h"
#include "connection_builder_manager.h"
#include "connection_builder_manager_impl.h"
#include "event_delivery_manager_impl.h"

// Includes from sli:
#include "dictutils.h"

namespace nest
{
EventDeliveryManager::EventDeliveryManager()
  : off_grid_spiking_( false )
  , moduli_()
  , slice_moduli_()
  , offgrid_spike_register_()
  , local_grid_spikes_()
  , global_grid_spikes_()
  , local_offgrid_spikes_()
  , global_offgrid_spikes_()
  , displacements_()
  , comm_marker_( 0 )
{
}

EventDeliveryManager::~EventDeliveryManager()
{
  // clear the buffers
  local_grid_spikes_.clear();
  global_grid_spikes_.clear();
  local_offgrid_spikes_.clear();
  global_offgrid_spikes_.clear();
}

void
EventDeliveryManager::initialize()
{
  init_moduli();
}

void
EventDeliveryManager::finalize()
{
  // clear the buffers
  local_grid_spikes_.clear();
  global_grid_spikes_.clear();
  local_offgrid_spikes_.clear();
  global_offgrid_spikes_.clear();

  for( std::vector< std::vector< std::vector< std::vector< Target > > >* >::iterator it = spike_register_5g_.begin(); it != spike_register_5g_.end(); ++it )
  {
    delete (*it);
  };
}

void
EventDeliveryManager::set_status( const DictionaryDatum& dict )
{
  updateValue< bool >( dict, "off_grid_spiking", off_grid_spiking_ );
}

void
EventDeliveryManager::get_status( DictionaryDatum& dict )
{
  def< bool >( dict, "off_grid_spiking", off_grid_spiking_ );
}

void
EventDeliveryManager::clear_pending_spikes()
{
  configure_spike_buffers();
}

void
EventDeliveryManager::configure_spike_buffers()
{
  assert( kernel().connection_manager.get_min_delay() != 0 );

<<<<<<< HEAD
  const unsigned int num_threads = kernel().vp_manager.get_num_threads();
  spike_register_5g_.resize( num_threads, 0 );
  for( thread tid = 0; tid < num_threads; ++tid )
  {
    assert( spike_register_5g_[ tid ] == 0 );
    spike_register_5g_[ tid ] = new std::vector< std::vector< std::vector< Target > > >( num_threads, std::vector< std::vector< Target > >( kernel().connection_builder_manager.get_min_delay(), std::vector< Target >( 0 ) ) );
  }

  send_buffer_spike_data_.resize( mpi_buffer_size_spike_data );
  recv_buffer_spike_data_.resize( mpi_buffer_size_spike_data );

  send_recv_count_spike_data_per_rank_ = floor( send_buffer_spike_data_.size() / kernel().mpi_manager.get_num_processes() );
  send_recv_count_spike_data_in_int_per_rank_ = sizeof( SpikeData ) / sizeof( unsigned int ) * send_recv_count_spike_data_per_rank_ ;
=======
  spike_register_.clear();
  // the following line does not compile with gcc <= 3.3.5
  spike_register_.resize( kernel().vp_manager.get_num_threads(),
    std::vector< std::vector< uint_t > >(
                            kernel().connection_manager.get_min_delay() ) );
  for ( size_t j = 0; j < spike_register_.size(); ++j )
    for ( size_t k = 0; k < spike_register_[ j ].size(); ++k )
      spike_register_[ j ][ k ].clear();
>>>>>>> e0a071fc

  offgrid_spike_register_.clear();
  // the following line does not compile with gcc <= 3.3.5
  offgrid_spike_register_.resize(
    kernel().vp_manager.get_num_threads(),
    std::vector< std::vector< OffGridSpike > >(
      kernel().connection_manager.get_min_delay() ) );
  for ( size_t j = 0; j < offgrid_spike_register_.size(); ++j )
    for ( size_t k = 0; k < offgrid_spike_register_[ j ].size(); ++k )
      offgrid_spike_register_[ j ][ k ].clear();


  // this should also clear all contained elements
  // so no loop required
  secondary_events_buffer_.clear();
  secondary_events_buffer_.resize( kernel().vp_manager.get_num_threads() );


  // send_buffer must be >= 2 as the 'overflow' signal takes up 2 spaces
  // plus the fiunal marker and the done flag for iterations
  // + 1 for the final markers of each thread (invalid_synindex) of secondary
  // events
  // + 1 for the done flag (true) of each process
  int send_buffer_size = kernel().vp_manager.get_num_threads()
          * kernel().connection_manager.get_min_delay()
        + 2
      > 4
    ? kernel().vp_manager.get_num_threads()
        * kernel().connection_manager.get_min_delay()
      + 2
    : 4;
  int recv_buffer_size =
    send_buffer_size * kernel().mpi_manager.get_num_processes();
  kernel().mpi_manager.set_buffer_sizes( send_buffer_size, recv_buffer_size );

  // DEC cxx required 0U literal, HEP 2007-03-26
  local_grid_spikes_.clear();
  local_grid_spikes_.resize( send_buffer_size, 0U );
  local_offgrid_spikes_.clear();
  local_offgrid_spikes_.resize( send_buffer_size, OffGridSpike( 0, 0.0 ) );

  global_grid_spikes_.clear();
  global_grid_spikes_.resize( recv_buffer_size, 0U );

  // insert the end marker for payload event (==invalid_synindex)
  // and insert the done flag (==true)
  // after min_delay 0's (== comm_marker)
  // use the template functions defined in event.h
  // this only needs to be done for one process, because displacements is set to
  // 0 so all processes initially read out the same positions in the global
  // spike buffer
  std::vector< uint_t >::iterator pos = global_grid_spikes_.begin()
    + kernel().vp_manager.get_num_threads()
      * kernel().connection_manager.get_min_delay();
  write_to_comm_buffer( invalid_synindex, pos );
  write_to_comm_buffer( true, pos );

  global_offgrid_spikes_.clear();
  global_offgrid_spikes_.resize( recv_buffer_size, OffGridSpike( 0, 0.0 ) );

  displacements_.clear();
  displacements_.resize( kernel().mpi_manager.get_num_processes(), 0 );
}

void
EventDeliveryManager::init_moduli()
{
  delay min_delay = kernel().connection_manager.get_min_delay();
  delay max_delay = kernel().connection_manager.get_max_delay();
  assert( min_delay != 0 );
  assert( max_delay != 0 );

  /*
   * Ring buffers use modulos to determine where to store incoming events
   * with given time stamps, relative to the beginning of the slice in which
   * the spikes are delivered from the queue, ie, the slice after the one
   * in which they were generated. The pertaining offsets are 0..max_delay-1.
   */

  moduli_.resize( min_delay + max_delay );

  for ( delay d = 0; d < min_delay + max_delay; ++d )
  {
    moduli_[ d ] = ( kernel().simulation_manager.get_clock().get_steps() + d )
      % ( min_delay + max_delay );
  }

  // Slice-based ring-buffers have one bin per min_delay steps,
  // up to max_delay.  Time is counted as for normal ring buffers.
  // The slice_moduli_ table maps time steps to these bins
  const size_t nbuff = static_cast< size_t >(
    std::ceil( static_cast< double >( min_delay + max_delay ) / min_delay ) );
  slice_moduli_.resize( min_delay + max_delay );
  for ( delay d = 0; d < min_delay + max_delay; ++d )
  {
    slice_moduli_[ d ] = ( ( kernel().simulation_manager.get_clock().get_steps()
                             + d ) / min_delay ) % nbuff;
  }
}

/**
 * This function is called after all nodes have been updated.
 * We can compute the value of (T+d) mod max_delay without explicit
 * reference to the network clock, because compute_moduli_ is
 * called whenever the network clock advances.
 * The various modulos for all available delays are stored in
 * a lookup-table and this table is rotated once per time slice.
 */
void
EventDeliveryManager::update_moduli()
{
  delay min_delay = kernel().connection_manager.get_min_delay();
  delay max_delay = kernel().connection_manager.get_max_delay();
  assert( min_delay != 0 );
  assert( max_delay != 0 );

  /*
   * Note that for updating the modulos, it is sufficient
   * to rotate the buffer to the left.
   */
  assert( moduli_.size() == ( index )( min_delay + max_delay ) );
  std::rotate( moduli_.begin(), moduli_.begin() + min_delay, moduli_.end() );

  /* For the slice-based ring buffer, we cannot rotate the table, but
   have to re-compute it, since max_delay_ may not be a multiple of
   min_delay_.  Reference time is the time at the beginning of the slice.
   */
  const size_t nbuff = static_cast< size_t >(
    std::ceil( static_cast< double >( min_delay + max_delay ) / min_delay ) );
  for ( delay d = 0; d < min_delay + max_delay; ++d )
  {
    slice_moduli_[ d ] = ( ( kernel().simulation_manager.get_clock().get_steps()
                             + d ) / min_delay ) % nbuff;
  }
}

// TODO@5g: implement
void
EventDeliveryManager::collocate_buffers_( bool done )
{
<<<<<<< HEAD
  assert( false );
  // // count number of spikes in registers
  // int num_spikes = 0;
  // int num_grid_spikes = 0;
  // int num_offgrid_spikes = 0;
  // int uintsize_secondary_events = 0;

  // std::vector< std::vector< std::vector< uint_t > > >::iterator i;
  // std::vector< std::vector< uint_t > >::iterator j;
  // for ( i = spike_register_.begin(); i != spike_register_.end(); ++i )
  //   for ( j = i->begin(); j != i->end(); ++j )
  //     num_grid_spikes += j->size();

  // std::vector< std::vector< std::vector< OffGridSpike > > >::iterator it;
  // std::vector< std::vector< OffGridSpike > >::iterator jt;
  // for ( it = offgrid_spike_register_.begin(); it != offgrid_spike_register_.end(); ++it )
  //   for ( jt = it->begin(); jt != it->end(); ++jt )
  //     num_offgrid_spikes += jt->size();

  // // here we need to count the secondary events and take them
  // // into account in the size of the buffers
  // // assume that we already serialized all secondary
  // // events into the secondary_events_buffer_
  // // and that secondary_events_buffer_.size() contains the correct size
  // // of this buffer in units of uint_t

  // for ( j = secondary_events_buffer_.begin(); j != secondary_events_buffer_.end(); ++j )
  //   uintsize_secondary_events += j->size();

  // // +1 because we need one end marker invalid_synindex
  // // +1 for bool-value done
  // num_spikes = num_grid_spikes + num_offgrid_spikes + uintsize_secondary_events + 2;
  // if ( !off_grid_spiking_ ) // on grid spiking
  // {
  //   // make sure buffers are correctly sized
  //   if ( global_grid_spikes_.size()
  //     != static_cast< uint_t >( kernel().mpi_manager.get_recv_buffer_size() ) )
  //     global_grid_spikes_.resize( kernel().mpi_manager.get_recv_buffer_size(), 0 );

  //   if ( num_spikes + ( kernel().vp_manager.get_num_threads()
  //                       * kernel().connection_builder_manager.get_min_delay() )
  //     > static_cast< uint_t >( kernel().mpi_manager.get_send_buffer_size() ) )
  //     local_grid_spikes_.resize(
  //       ( num_spikes + ( kernel().connection_builder_manager.get_min_delay()
  //                        * kernel().vp_manager.get_num_threads() ) ),
  //       0 );
  //   else if ( local_grid_spikes_.size()
  //     < static_cast< uint_t >( kernel().mpi_manager.get_send_buffer_size() ) )
  //     local_grid_spikes_.resize( kernel().mpi_manager.get_send_buffer_size(), 0 );

  //   // collocate the entries of spike_registers into local_grid_spikes__
  //   std::vector< uint_t >::iterator pos = local_grid_spikes_.begin();
  //   if ( num_offgrid_spikes == 0 )
  //   {
  //     for ( i = spike_register_.begin(); i != spike_register_.end(); ++i )
  //       for ( j = i->begin(); j != i->end(); ++j )
  //       {
  //         pos = std::copy( j->begin(), j->end(), pos );
  //         *pos = comm_marker_;
  //         ++pos;
  //       }
  //   }
  //   else
  //   {
  //     std::vector< OffGridSpike >::iterator n;
  //     it = offgrid_spike_register_.begin();
  //     for ( i = spike_register_.begin(); i != spike_register_.end(); ++i )
  //     {
  //       jt = it->begin();
  //       for ( j = i->begin(); j != i->end(); ++j )
  //       {
  //         pos = std::copy( j->begin(), j->end(), pos );
  //         for ( n = jt->begin(); n != jt->end(); ++n )
  //         {
  //           *pos = n->get_gid();
  //           ++pos;
  //         }
  //         *pos = comm_marker_;
  //         ++pos;
  //         ++jt;
  //       }
  //       ++it;
  //     }
  //     for ( it = offgrid_spike_register_.begin(); it != offgrid_spike_register_.end(); ++it )
  //       for ( jt = it->begin(); jt != it->end(); ++jt )
  //         jt->clear();
  //   }

  //   // remove old spikes from the spike_register_
  //   for ( i = spike_register_.begin(); i != spike_register_.end(); ++i )
  //     for ( j = i->begin(); j != i->end(); ++j )
  //       j->clear();

  //   // here all spikes have been written to the local_grid_spikes buffer
  //   // pos points to next position in this outgoing communication buffer
  //   for ( j = secondary_events_buffer_.begin(); j != secondary_events_buffer_.end(); ++j )
  //   {
  //     pos = std::copy( j->begin(), j->end(), pos );
  //     j->clear();
  //   }

  //   // end marker after last secondary event
  //   // made sure in resize that this position is still allocated
  //   write_to_comm_buffer( invalid_synindex, pos );
  //   // append the boolean value indicating whether we are done here
  //   write_to_comm_buffer( done, pos );
  // }
  // else // off_grid_spiking
  // {
  //   // make sure buffers are correctly sized
  //   if ( global_offgrid_spikes_.size()
  //     != static_cast< uint_t >( kernel().mpi_manager.get_recv_buffer_size() ) )
  //     global_offgrid_spikes_.resize(
  //       kernel().mpi_manager.get_recv_buffer_size(), OffGridSpike( 0, 0.0 ) );

  //   if ( num_spikes + ( kernel().vp_manager.get_num_threads()
  //                       * kernel().connection_builder_manager.get_min_delay() )
  //     > static_cast< uint_t >( kernel().mpi_manager.get_send_buffer_size() ) )
  //     local_offgrid_spikes_.resize(
  //       ( num_spikes + ( kernel().connection_builder_manager.get_min_delay()
  //                        * kernel().vp_manager.get_num_threads() ) ),
  //       OffGridSpike( 0, 0.0 ) );
  //   else if ( local_offgrid_spikes_.size()
  //     < static_cast< uint_t >( kernel().mpi_manager.get_send_buffer_size() ) )
  //     local_offgrid_spikes_.resize(
  //       kernel().mpi_manager.get_send_buffer_size(), OffGridSpike( 0, 0.0 ) );

  //   // collocate the entries of spike_registers into local_offgrid_spikes__
  //   std::vector< OffGridSpike >::iterator pos = local_offgrid_spikes_.begin();
  //   if ( num_grid_spikes == 0 )
  //     for ( it = offgrid_spike_register_.begin(); it != offgrid_spike_register_.end(); ++it )
  //       for ( jt = it->begin(); jt != it->end(); ++jt )
  //       {
  //         pos = std::copy( jt->begin(), jt->end(), pos );
  //         pos->set_gid( comm_marker_ );
  //         ++pos;
  //       }
  //   else
  //   {
  //     std::vector< uint_t >::iterator n;
  //     i = spike_register_.begin();
  //     for ( it = offgrid_spike_register_.begin(); it != offgrid_spike_register_.end(); ++it )
  //     {
  //       j = i->begin();
  //       for ( jt = it->begin(); jt != it->end(); ++jt )
  //       {
  //         pos = std::copy( jt->begin(), jt->end(), pos );
  //         for ( n = j->begin(); n != j->end(); ++n )
  //         {
  //           *pos = OffGridSpike( *n, 0 );
  //           ++pos;
  //         }
  //         pos->set_gid( comm_marker_ );
  //         ++pos;
  //         ++j;
  //       }
  //       ++i;
  //     }
  //     for ( i = spike_register_.begin(); i != spike_register_.end(); ++i )
  //       for ( j = i->begin(); j != i->end(); ++j )
  //         j->clear();
  //   }

  //   // empty offgrid_spike_register_
  //   for ( it = offgrid_spike_register_.begin(); it != offgrid_spike_register_.end(); ++it )
  //     for ( jt = it->begin(); jt != it->end(); ++jt )
  //       jt->clear();
  // }
}

// returns the done value
bool
EventDeliveryManager::deliver_events( thread t )
{
  assert( false ); // TODO@5g: implement off_grid & secondary events
  // // are we done?
  // bool done = true;

  // // deliver only at beginning of time slice
  // if ( kernel().simulation_manager.get_from_step() > 0 )
  //   return done;

  // SpikeEvent se;

  // std::vector< int > pos( displacements_ );

  // if ( !off_grid_spiking_ ) // on_grid_spiking
  // {
  //   // prepare Time objects for every possible time stamp within min_delay_
  //   std::vector< Time > prepared_timestamps( kernel().connection_builder_manager.get_min_delay() );
  //   for ( size_t lag = 0; lag < ( size_t ) kernel().connection_builder_manager.get_min_delay();
  //         lag++ )
  //   {
  //     prepared_timestamps[ lag ] = kernel().simulation_manager.get_clock() - Time::step( lag );
  //   }

  //   for ( size_t vp = 0; vp < ( size_t ) kernel().vp_manager.get_num_virtual_processes(); ++vp )
  //   {
  //     size_t pid = kernel().mpi_manager.get_process_id( vp );
  //     int pos_pid = pos[ pid ];
  //     int lag = kernel().connection_builder_manager.get_min_delay() - 1;
  //     while ( lag >= 0 )
  //     {
  //       index nid = global_grid_spikes_[ pos_pid ];
  //       if ( nid != static_cast< index >( comm_marker_ ) )
  //       {
  //         // tell all local nodes about spikes on remote machines.
  //         se.set_stamp( prepared_timestamps[ lag ] );
  //         se.set_sender_gid( nid );
  //         // kernel().connection_builder_manager.send( t, nid, se );
  //       }
  //       else
  //       {
  //         --lag;
  //       }
  //       ++pos_pid;
  //     }
  //     pos[ pid ] = pos_pid;
  //   }

  //   // here we are done with the spiking events
  //   // pos[pid] for each pid now points to the first entry of
  //   // the secondary events

  //   for ( size_t pid = 0; pid < ( size_t ) kernel().mpi_manager.get_num_processes(); ++pid )
  //   {
  //     std::vector< uint_t >::iterator readpos = global_grid_spikes_.begin() + pos[ pid ];

  //     while ( true )
  //     {
  //       // we must not use uint_t for the type, otherwise
  //       // the encoding will be different on JUQUEEN for the
  //       // index written into the buffer and read out of it
  //       synindex synid;
  //       read_from_comm_buffer( synid, readpos );

  //       if ( synid == invalid_synindex )
  //         break;
  //       --readpos;

  //       kernel().model_manager.assert_valid_syn_id( synid );

  //       kernel().model_manager.get_secondary_event_prototype( synid, t ) << readpos;

  //       // kernel().connection_builder_manager.send_secondary(
  //       //   t, kernel().model_manager.get_secondary_event_prototype( synid, t ) );
  //     } // of while (true)

  //     // read the done value of the p-th num_process

  //     // must be a bool (same type as on the sending side)
  //     // otherwise the encoding will be inconsistent on JUQUEEN
  //     bool done_p;
  //     read_from_comm_buffer( done_p, readpos );
  //     done = done && done_p;
  //   }
  // }
  // else // off grid spiking
  // {
  //   // prepare Time objects for every possible time stamp within min_delay_
  //   std::vector< Time > prepared_timestamps( kernel().connection_builder_manager.get_min_delay() );
  //   for ( size_t lag = 0; lag < ( size_t ) kernel().connection_builder_manager.get_min_delay();
  //         lag++ )
  //   {
  //     prepared_timestamps[ lag ] = kernel().simulation_manager.get_clock() - Time::step( lag );
  //   }

  //   for ( size_t vp = 0; vp < ( size_t ) kernel().vp_manager.get_num_virtual_processes(); ++vp )
  //   {
  //     size_t pid = kernel().mpi_manager.get_process_id( vp );
  //     int pos_pid = pos[ pid ];
  //     int lag = kernel().connection_builder_manager.get_min_delay() - 1;
  //     while ( lag >= 0 )
  //     {
  //       index nid = global_offgrid_spikes_[ pos_pid ].get_gid();
  //       if ( nid != static_cast< index >( comm_marker_ ) )
  //       {
  //         // tell all local nodes about spikes on remote machines.
  //         se.set_stamp( prepared_timestamps[ lag ] );
  //         se.set_sender_gid( nid );
  //         se.set_offset( global_offgrid_spikes_[ pos_pid ].get_offset() );
  //         // kernel().connection_builder_manager.send( t, nid, se );
  //       }
  //       else
  //       {
  //         --lag;
  //       }
  //       ++pos_pid;
  //     }
  //     pos[ pid ] = pos_pid;
  //   }
  // }

  // return done;
}

// TODO@5g: is replace by gather_spike_data & gather_secondary_data(?)
void
EventDeliveryManager::gather_events( bool done )
{
  assert( false );
  // collocate_buffers_( done );
  // if ( off_grid_spiking_ )
  //   kernel().mpi_manager.communicate(
  //     local_offgrid_spikes_, global_offgrid_spikes_, displacements_ );
  // else
  //   kernel().mpi_manager.communicate( local_grid_spikes_, global_grid_spikes_, displacements_ );
}

void
EventDeliveryManager::gather_spike_data( const thread tid )
{
  static unsigned int completed_count;
  const unsigned int half_completed_count = kernel().vp_manager.get_num_threads();
  const unsigned int max_completed_count = 2 * half_completed_count;
  bool me_completed_tid;
  bool others_completed_tid;

  // can not use while(true) and break in an omp structured block
  bool done = false;
  while ( not done )
  {
#pragma omp single
=======
  // count number of spikes in registers
  int num_spikes = 0;
  int num_grid_spikes = 0;
  int num_offgrid_spikes = 0;
  int uintsize_secondary_events = 0;

  std::vector< std::vector< std::vector< uint_t > > >::iterator i;
  std::vector< std::vector< uint_t > >::iterator j;
  for ( i = spike_register_.begin(); i != spike_register_.end(); ++i )
    for ( j = i->begin(); j != i->end(); ++j )
      num_grid_spikes += j->size();

  std::vector< std::vector< std::vector< OffGridSpike > > >::iterator it;
  std::vector< std::vector< OffGridSpike > >::iterator jt;
  for ( it = offgrid_spike_register_.begin();
        it != offgrid_spike_register_.end();
        ++it )
    for ( jt = it->begin(); jt != it->end(); ++jt )
      num_offgrid_spikes += jt->size();

  // here we need to count the secondary events and take them
  // into account in the size of the buffers
  // assume that we already serialized all secondary
  // events into the secondary_events_buffer_
  // and that secondary_events_buffer_.size() contains the correct size
  // of this buffer in units of uint_t

  for ( j = secondary_events_buffer_.begin();
        j != secondary_events_buffer_.end();
        ++j )
    uintsize_secondary_events += j->size();

  // +1 because we need one end marker invalid_synindex
  // +1 for bool-value done
  num_spikes =
    num_grid_spikes + num_offgrid_spikes + uintsize_secondary_events + 2;
  if ( !off_grid_spiking_ ) // on grid spiking
  {
    // make sure buffers are correctly sized
    if ( global_grid_spikes_.size()
      != static_cast< uint_t >( kernel().mpi_manager.get_recv_buffer_size() ) )
      global_grid_spikes_.resize(
        kernel().mpi_manager.get_recv_buffer_size(), 0 );

    if ( num_spikes + ( kernel().vp_manager.get_num_threads()
                        * kernel().connection_manager.get_min_delay() )
      > static_cast< uint_t >( kernel().mpi_manager.get_send_buffer_size() ) )
      local_grid_spikes_.resize(
        ( num_spikes + ( kernel().connection_manager.get_min_delay()
                         * kernel().vp_manager.get_num_threads() ) ),
        0 );
    else if ( local_grid_spikes_.size()
      < static_cast< uint_t >( kernel().mpi_manager.get_send_buffer_size() ) )
      local_grid_spikes_.resize(
        kernel().mpi_manager.get_send_buffer_size(), 0 );

    // collocate the entries of spike_registers into local_grid_spikes__
    std::vector< uint_t >::iterator pos = local_grid_spikes_.begin();
    if ( num_offgrid_spikes == 0 )
>>>>>>> e0a071fc
    {
      completed_count = 0;
    } // of omp single; implicit barrier

    sw_collocate.start();
    me_completed_tid = collocate_spike_data_buffers_( tid );

#pragma omp barrier
    clean_spike_register_5g_( tid );

#pragma omp atomic
    completed_count += me_completed_tid;
#pragma omp barrier

    if ( completed_count == half_completed_count )
    {
<<<<<<< HEAD
      set_complete_marker_spike_data_( tid );
#pragma omp barrier
=======
      std::vector< OffGridSpike >::iterator n;
      it = offgrid_spike_register_.begin();
      for ( i = spike_register_.begin(); i != spike_register_.end(); ++i )
      {
        jt = it->begin();
        for ( j = i->begin(); j != i->end(); ++j )
        {
          pos = std::copy( j->begin(), j->end(), pos );
          for ( n = jt->begin(); n != jt->end(); ++n )
          {
            *pos = n->get_gid();
            ++pos;
          }
          *pos = comm_marker_;
          ++pos;
          ++jt;
        }
        ++it;
      }
      for ( it = offgrid_spike_register_.begin();
            it != offgrid_spike_register_.end();
            ++it )
        for ( jt = it->begin(); jt != it->end(); ++jt )
          jt->clear();
>>>>>>> e0a071fc
    }
    sw_collocate.stop();

<<<<<<< HEAD
   sw_communicate.start();
#pragma omp single
    {
      unsigned int* send_buffer_int = reinterpret_cast< unsigned int* >( &send_buffer_spike_data_[0] );
      unsigned int* recv_buffer_int = reinterpret_cast< unsigned int* >( &recv_buffer_spike_data_[0] );
      kernel().mpi_manager.communicate_Alltoall( send_buffer_int, recv_buffer_int, send_recv_count_spike_data_in_int_per_rank_ );
    } // of omp single
    sw_communicate.stop();

    sw_deliver.start();
    others_completed_tid = deliver_events_5g_( tid );
#pragma omp atomic
    completed_count += others_completed_tid;
#pragma omp barrier
    if ( completed_count == max_completed_count )
=======
    // remove old spikes from the spike_register_
    for ( i = spike_register_.begin(); i != spike_register_.end(); ++i )
      for ( j = i->begin(); j != i->end(); ++j )
        j->clear();

    // here all spikes have been written to the local_grid_spikes buffer
    // pos points to next position in this outgoing communication buffer
    for ( j = secondary_events_buffer_.begin();
          j != secondary_events_buffer_.end();
          ++j )
>>>>>>> e0a071fc
    {
      done = true;
    }
#pragma omp barrier
    sw_deliver.stop();
  } // of while(true)

  reset_spike_register_5g_( tid );
}

bool
EventDeliveryManager::collocate_spike_data_buffers_( const thread tid )
{
  AssignedRanks assigned_ranks = kernel().vp_manager.get_assigned_ranks( tid );

  // number of spike-register entries that have been read
  unsigned int num_spike_data_written = 0;

  // [send_buffer_idx, send_buffer_end) defines the send-buffer slot for each assigned rank
  std::vector< unsigned int > send_buffer_idx( assigned_ranks.size, 0 );
  std::vector< unsigned int > send_buffer_begin( assigned_ranks.size, 0 );
  std::vector< unsigned int > send_buffer_end( assigned_ranks.size, 0 );
  for ( unsigned int rank = assigned_ranks.begin; rank < assigned_ranks.end; ++rank )
  {
<<<<<<< HEAD
    // thread-local index of (global) rank
    const unsigned int lr_idx = rank % assigned_ranks.max_size;
    assert( lr_idx < assigned_ranks.size );
    send_buffer_idx[ lr_idx ] = rank * send_recv_count_spike_data_per_rank_;
    send_buffer_begin[ lr_idx ] = rank * send_recv_count_spike_data_per_rank_;
    send_buffer_end[ lr_idx ] = (rank + 1) * send_recv_count_spike_data_per_rank_;
    send_buffer_spike_data_[ send_buffer_end[ lr_idx ] - 1 ].reset_marker();
  }

  // whether all spike-register entries have been read
  bool is_spike_register_empty = true;

  for( std::vector< std::vector< std::vector< std::vector< Target > > >* >::iterator it = spike_register_5g_.begin(); it != spike_register_5g_.end(); ++it )
  { // only for vectors that are assigned to thread tid
    for ( unsigned int lag = 0; lag < (*(*it))[ tid ].size(); ++lag )
    {
      for ( std::vector< Target >::iterator iiit = (*(*it))[ tid ][ lag ].begin(); iiit < (*(*it))[ tid ][ lag ].end(); ++iiit )
      { 
	assert ( not iiit->is_processed() );

	// thread-local index of (global) rank of target
	const unsigned int lr_idx = iiit->rank % assigned_ranks.max_size;
	assert( lr_idx < assigned_ranks.size );

	if ( send_buffer_idx[ lr_idx ] == send_buffer_end[ lr_idx ] )
	{ // send-buffer slot of this assigned rank is full
	  is_spike_register_empty = false;
	  if ( num_spike_data_written == send_recv_count_spike_data_per_rank_ * assigned_ranks.size )
	  { // send-buffer slots of all assigned ranks are full
            return is_spike_register_empty;
	  }
          else
=======
    // make sure buffers are correctly sized
    if ( global_offgrid_spikes_.size()
      != static_cast< uint_t >( kernel().mpi_manager.get_recv_buffer_size() ) )
      global_offgrid_spikes_.resize(
        kernel().mpi_manager.get_recv_buffer_size(), OffGridSpike( 0, 0.0 ) );

    if ( num_spikes + ( kernel().vp_manager.get_num_threads()
                        * kernel().connection_manager.get_min_delay() )
      > static_cast< uint_t >( kernel().mpi_manager.get_send_buffer_size() ) )
      local_offgrid_spikes_.resize(
        ( num_spikes + ( kernel().connection_manager.get_min_delay()
                         * kernel().vp_manager.get_num_threads() ) ),
        OffGridSpike( 0, 0.0 ) );
    else if ( local_offgrid_spikes_.size()
      < static_cast< uint_t >( kernel().mpi_manager.get_send_buffer_size() ) )
      local_offgrid_spikes_.resize(
        kernel().mpi_manager.get_send_buffer_size(), OffGridSpike( 0, 0.0 ) );

    // collocate the entries of spike_registers into local_offgrid_spikes__
    std::vector< OffGridSpike >::iterator pos = local_offgrid_spikes_.begin();
    if ( num_grid_spikes == 0 )
      for ( it = offgrid_spike_register_.begin();
            it != offgrid_spike_register_.end();
            ++it )
        for ( jt = it->begin(); jt != it->end(); ++jt )
        {
          pos = std::copy( jt->begin(), jt->end(), pos );
          pos->set_gid( comm_marker_ );
          ++pos;
        }
    else
    {
      std::vector< uint_t >::iterator n;
      i = spike_register_.begin();
      for ( it = offgrid_spike_register_.begin();
            it != offgrid_spike_register_.end();
            ++it )
      {
        j = i->begin();
        for ( jt = it->begin(); jt != it->end(); ++jt )
        {
          pos = std::copy( jt->begin(), jt->end(), pos );
          for ( n = j->begin(); n != j->end(); ++n )
>>>>>>> e0a071fc
          {
            continue;
          }
	}
	else
	{
	  send_buffer_spike_data_[ send_buffer_idx[ lr_idx ] ].set( (*iiit).tid, (*iiit).syn_index, (*iiit).lcid, lag );
	  (*iiit).set_processed(); // mark entry for removal
	  ++send_buffer_idx[ lr_idx ];
	  ++num_spike_data_written;
	}
      }
    }
  }

<<<<<<< HEAD
  for ( unsigned int rank = assigned_ranks.begin; rank < assigned_ranks.end; ++rank )
  {
    // thread-local index of (global) rank
    const unsigned int lr_idx = rank % assigned_ranks.max_size;
    assert( lr_idx < assigned_ranks.size );
    if ( send_buffer_idx[ lr_idx ] > send_buffer_begin[ lr_idx ] )
    {
      assert( send_buffer_idx[ lr_idx ] - 1 < send_buffer_end[ lr_idx ] );
      send_buffer_spike_data_[ send_buffer_idx[ lr_idx ] - 1 ].set_end_marker();
    }
    else
    {
      assert( send_buffer_idx[ lr_idx ] == send_buffer_begin[ lr_idx ] );
      send_buffer_spike_data_[ send_buffer_begin[ lr_idx ] ].set_invalid_marker();
    }
=======
    // empty offgrid_spike_register_
    for ( it = offgrid_spike_register_.begin();
          it != offgrid_spike_register_.end();
          ++it )
      for ( jt = it->begin(); jt != it->end(); ++jt )
        jt->clear();
>>>>>>> e0a071fc
  }

  return is_spike_register_empty;
}

void
EventDeliveryManager::set_complete_marker_spike_data_( const thread tid )
{
  AssignedRanks assigned_ranks = kernel().vp_manager.get_assigned_ranks( tid );

  for ( unsigned int target_rank = assigned_ranks.begin; target_rank < assigned_ranks.end; ++target_rank )
  {
    // use last entry for completion marker
    const unsigned int idx = ( target_rank + 1 ) * send_recv_count_spike_data_per_rank_ - 1;
    send_buffer_spike_data_[ idx ].set_complete_marker();
  }
}

bool
EventDeliveryManager::deliver_events_5g_( const thread tid )
{
  bool are_others_completed = true;
  // deliver only at beginning of time slice
  if ( kernel().simulation_manager.get_from_step() > 0 )
  {
    return are_others_completed;
  }

  SpikeEvent se;

  // prepare Time objects for every possible time stamp within min_delay_
  std::vector< Time > prepared_timestamps( kernel().connection_builder_manager.get_min_delay() );
  for ( size_t lag = 0; lag < ( size_t ) kernel().connection_builder_manager.get_min_delay();
        lag++ )
  {
    prepared_timestamps[ lag ] = kernel().simulation_manager.get_clock() + Time::step( lag + 1 );
  }

  for ( unsigned int rank = 0; rank < kernel().mpi_manager.get_num_processes(); ++rank )
  {
<<<<<<< HEAD
    // check last entry for completed marker
    if ( not recv_buffer_spike_data_[ ( rank + 1 ) * send_recv_count_spike_data_per_rank_ - 1 ].is_complete_marker() )
    {
      are_others_completed = false;
    }

    // were spikes sent by this rank?
    if ( recv_buffer_spike_data_[ rank * send_recv_count_spike_data_per_rank_ ].is_invalid_marker() )
    {
      continue;
    }

    for ( unsigned int i = 0; i < send_recv_count_spike_data_per_rank_; ++i )
    {
      SpikeData& spike_data = recv_buffer_spike_data_[ rank * send_recv_count_spike_data_per_rank_ + i ];

      if ( spike_data.tid == tid )
      {
        se.set_stamp( prepared_timestamps[ spike_data.lag ] );
        kernel().connection_builder_manager.send_5g( tid, spike_data.syn_index,
                                                     spike_data.lcid, se );
      }

      // is this the last spike from this rank?
      if ( spike_data.is_end_marker() )
      {
        break;
=======
    // prepare Time objects for every possible time stamp within min_delay_
    std::vector< Time > prepared_timestamps(
      kernel().connection_manager.get_min_delay() );
    for ( size_t lag = 0;
          lag < ( size_t ) kernel().connection_manager.get_min_delay();
          lag++ )
    {
      prepared_timestamps[ lag ] =
        kernel().simulation_manager.get_clock() - Time::step( lag );
    }

    for ( size_t vp = 0;
          vp < ( size_t ) kernel().vp_manager.get_num_virtual_processes();
          ++vp )
    {
      size_t pid = kernel().mpi_manager.get_process_id( vp );
      int pos_pid = pos[ pid ];
      int lag = kernel().connection_manager.get_min_delay() - 1;
      while ( lag >= 0 )
      {
        index nid = global_grid_spikes_[ pos_pid ];
        if ( nid != static_cast< index >( comm_marker_ ) )
        {
          // tell all local nodes about spikes on remote machines.
          se.set_stamp( prepared_timestamps[ lag ] );
          se.set_sender_gid( nid );
          kernel().connection_manager.send( t, nid, se );
        }
        else
        {
          --lag;
        }
        ++pos_pid;
>>>>>>> e0a071fc
      }
    }
  }

  return are_others_completed;
}

// TODO@5g: documentation
void
EventDeliveryManager::gather_target_data()
{
  assert( not kernel().connection_builder_manager.is_source_table_cleared() );

  // use calloc to zero initialize all entries
  TargetData* send_buffer_target_data = static_cast< TargetData* >( calloc( mpi_buffer_size_target_data, sizeof( TargetData) ) );
  TargetData* recv_buffer_target_data = static_cast< TargetData* >( calloc( mpi_buffer_size_target_data, sizeof( TargetData) ) );

<<<<<<< HEAD
  // when a thread does not have any more spike to collocate and when
  // it detects a remote MPI rank is finished this cound is increased
  // by 1 in each case. only if all threads are done AND all threads
  // detect all remote ranks are done, we are allowed to stop
  // communication.
  unsigned int completed_count;
  unsigned int half_completed_count = kernel().vp_manager.get_num_threads();
  unsigned int max_completed_count = 2 * half_completed_count;

  const unsigned int send_recv_count_target_data_per_rank = floor( mpi_buffer_size_target_data / kernel().mpi_manager.get_num_processes() );
  const unsigned int send_recv_count_target_data_in_int_per_rank = sizeof( TargetData ) / sizeof( unsigned int ) * send_recv_count_target_data_per_rank;

#pragma omp parallel shared(completed_count)
  {
    const thread tid = kernel().vp_manager.get_thread_id();
    bool me_completed_tid;
    bool others_completed_tid;
    kernel().connection_builder_manager.prepare_target_table( tid );
    kernel().connection_builder_manager.reset_source_table_entry_point( tid );

    // can not use while(true) and break in an omp structured block
    bool done = false;
    while ( not done )
    {
#pragma omp single
      {
        completed_count = 0;
      } // of omp single; implicit barrier
      kernel().connection_builder_manager.restore_source_table_entry_point( tid );

      me_completed_tid = collocate_target_data_buffers_( tid, send_recv_count_target_data_per_rank, send_buffer_target_data );
#pragma omp atomic
      completed_count += me_completed_tid;
#pragma omp barrier
      if ( completed_count == half_completed_count )
      {
        set_complete_marker_target_data_( tid, send_recv_count_target_data_per_rank, send_buffer_target_data );
#pragma omp barrier
      }
=======
    for ( size_t pid = 0;
          pid < ( size_t ) kernel().mpi_manager.get_num_processes();
          ++pid )
    {
      std::vector< uint_t >::iterator readpos =
        global_grid_spikes_.begin() + pos[ pid ];
>>>>>>> e0a071fc

      kernel().connection_builder_manager.save_source_table_entry_point( tid );      
#pragma omp single
      {
        unsigned int* send_buffer_int = reinterpret_cast< unsigned int* >( &send_buffer_target_data[0] );
        unsigned int* recv_buffer_int = reinterpret_cast< unsigned int* >( &recv_buffer_target_data[0] );
        kernel().mpi_manager.communicate_Alltoall( send_buffer_int, recv_buffer_int, send_recv_count_target_data_in_int_per_rank );
      } // of omp single

      others_completed_tid = distribute_target_data_buffers_( tid, send_recv_count_target_data_per_rank, recv_buffer_target_data );

#pragma omp atomic
      completed_count += others_completed_tid;
#pragma omp barrier
      if ( completed_count == max_completed_count )
      {
        done = true;
      }
#pragma omp barrier
    } // of while(true)
  } // of omp parallel

<<<<<<< HEAD
  free( send_buffer_target_data );
  free( recv_buffer_target_data );
}

bool
EventDeliveryManager::collocate_target_data_buffers_( const thread tid, const unsigned int num_target_data_per_rank, TargetData* send_buffer )
{
  AssignedRanks assigned_ranks = kernel().vp_manager.get_assigned_ranks( tid );
=======
        kernel().model_manager.get_secondary_event_prototype( synid, t )
          << readpos;

        kernel().connection_manager.send_secondary(
          t, kernel().model_manager.get_secondary_event_prototype( synid, t ) );
      } // of while (true)
>>>>>>> e0a071fc

  unsigned int num_target_data_written = 0;
  index target_rank;
  TargetData next_target_data;
  bool valid_next_target_data;
  bool is_source_table_read = true;

  // no ranks to process for this thread
  if ( assigned_ranks.begin == assigned_ranks.end )
  {
    return is_source_table_read;
  }

  // build lookup table for buffer indices and reset marker
  std::vector< unsigned int > send_buffer_idx( assigned_ranks.size, 0 );
  std::vector< unsigned int > send_buffer_begin( assigned_ranks.size, 0 );
  std::vector< unsigned int > send_buffer_end( assigned_ranks.size, 0 );
  for ( unsigned int rank = assigned_ranks.begin; rank < assigned_ranks.end; ++rank )
  {
<<<<<<< HEAD
    // thread-local index of (global) rank
    const unsigned int lr_idx = rank % assigned_ranks.max_size;
    assert( lr_idx < assigned_ranks.size );
    send_buffer_idx[ lr_idx ] = rank * num_target_data_per_rank;
    send_buffer_begin[ lr_idx ] = rank * num_target_data_per_rank;
    send_buffer_end[ lr_idx ] = (rank + 1) * num_target_data_per_rank;
    send_buffer[ send_buffer_end[ lr_idx ] - 1 ].reset_marker();
  }

  while ( true )
  {
    valid_next_target_data = kernel().connection_builder_manager.get_next_target_data( tid, target_rank, next_target_data, assigned_ranks.begin, assigned_ranks.end );
    if ( valid_next_target_data ) // add valid entry to MPI buffer
    {
      const unsigned int lr_idx = target_rank % assigned_ranks.max_size;
      if ( send_buffer_idx[ lr_idx ] == send_buffer_end[ lr_idx ] )
=======
    // prepare Time objects for every possible time stamp within min_delay_
    std::vector< Time > prepared_timestamps(
      kernel().connection_manager.get_min_delay() );
    for ( size_t lag = 0;
          lag < ( size_t ) kernel().connection_manager.get_min_delay();
          lag++ )
    {
      prepared_timestamps[ lag ] =
        kernel().simulation_manager.get_clock() - Time::step( lag );
    }

    for ( size_t vp = 0;
          vp < ( size_t ) kernel().vp_manager.get_num_virtual_processes();
          ++vp )
    {
      size_t pid = kernel().mpi_manager.get_process_id( vp );
      int pos_pid = pos[ pid ];
      int lag = kernel().connection_manager.get_min_delay() - 1;
      while ( lag >= 0 )
>>>>>>> e0a071fc
      {
        kernel().connection_builder_manager.reject_last_target_data( tid );
        kernel().connection_builder_manager.save_source_table_entry_point( tid );
        is_source_table_read = false;
        if ( num_target_data_written == ( num_target_data_per_rank * assigned_ranks.size ) ) // buffer is full
        {
<<<<<<< HEAD
          return is_source_table_read;
=======
          // tell all local nodes about spikes on remote machines.
          se.set_stamp( prepared_timestamps[ lag ] );
          se.set_sender_gid( nid );
          se.set_offset( global_offgrid_spikes_[ pos_pid ].get_offset() );
          kernel().connection_manager.send( t, nid, se );
>>>>>>> e0a071fc
        }
        else
        {
          continue;
        }
      }
      else
      {
        send_buffer[ send_buffer_idx[ lr_idx ] ] = next_target_data;
        ++send_buffer_idx[ lr_idx ];
        ++num_target_data_written;
      }
    }
    else  // all connections have been processed
    {
      // mark end of valid data for each rank
      for ( unsigned int target_rank = assigned_ranks.begin; target_rank < assigned_ranks.end; ++target_rank )
      {
        const unsigned int lr_idx = target_rank % assigned_ranks.max_size;
        if ( send_buffer_idx[ lr_idx ] > send_buffer_begin[ lr_idx ] )
        {
          send_buffer[ send_buffer_idx[ lr_idx ] - 1 ].set_end_marker();
        }
        else
        {
          send_buffer[ send_buffer_begin[ lr_idx ] ].set_invalid_marker();
        }
      }
      return is_source_table_read;
    } // of else
  } // of while(true)
}

void
nest::EventDeliveryManager::set_complete_marker_target_data_( const thread tid, const unsigned int num_target_data_per_rank, TargetData* send_buffer )
{
<<<<<<< HEAD
  AssignedRanks assigned_ranks = kernel().vp_manager.get_assigned_ranks( tid );

  for ( unsigned int target_rank = assigned_ranks.begin; target_rank < assigned_ranks.end; ++target_rank )
  {
    const unsigned int idx = ( target_rank + 1 ) * num_target_data_per_rank - 1;
    send_buffer[ idx ].set_complete_marker();
  }
=======
  collocate_buffers_( done );
  if ( off_grid_spiking_ )
    kernel().mpi_manager.communicate(
      local_offgrid_spikes_, global_offgrid_spikes_, displacements_ );
  else
    kernel().mpi_manager.communicate(
      local_grid_spikes_, global_grid_spikes_, displacements_ );
>>>>>>> e0a071fc
}

bool
nest::EventDeliveryManager::distribute_target_data_buffers_( const thread tid, const unsigned int num_target_data_per_rank, TargetData const* const recv_buffer )
{
  bool are_others_completed = true;

  for ( unsigned int rank = 0; rank < kernel().mpi_manager.get_num_processes(); ++rank )
  {
    // check last entry for completed marker
    if ( not recv_buffer[ ( rank + 1 ) * num_target_data_per_rank - 1 ].is_complete_marker() )
    {
      are_others_completed = false;
    }

    // were spikes sent by this rank?
    if ( recv_buffer[ rank * num_target_data_per_rank ].is_invalid_marker() )
    {
      continue;
    }

    for ( unsigned int i = 0; i < num_target_data_per_rank; ++i )
    {
      const TargetData& target_data = recv_buffer[ rank * num_target_data_per_rank + i ];
      if ( target_data.tid == tid )
      {
        kernel().connection_builder_manager.add_target( tid, target_data );
      }

      // is this the last target from this rank?
      if ( target_data.is_end_marker() )
      {
        break;
      }
    }
  }

  return are_others_completed;
}

} // of namespace nest<|MERGE_RESOLUTION|>--- conflicted
+++ resolved
@@ -34,8 +34,8 @@
 #include "mpi_manager_impl.h"
 #include "vp_manager_impl.h"
 #include "node_manager_impl.h"
-#include "connection_builder_manager.h"
-#include "connection_builder_manager_impl.h"
+#include "connection_manager.h"
+#include "connection_manager_impl.h"
 #include "event_delivery_manager_impl.h"
 
 // Includes from sli:
@@ -110,13 +110,12 @@
 {
   assert( kernel().connection_manager.get_min_delay() != 0 );
 
-<<<<<<< HEAD
   const unsigned int num_threads = kernel().vp_manager.get_num_threads();
   spike_register_5g_.resize( num_threads, 0 );
   for( thread tid = 0; tid < num_threads; ++tid )
   {
     assert( spike_register_5g_[ tid ] == 0 );
-    spike_register_5g_[ tid ] = new std::vector< std::vector< std::vector< Target > > >( num_threads, std::vector< std::vector< Target > >( kernel().connection_builder_manager.get_min_delay(), std::vector< Target >( 0 ) ) );
+    spike_register_5g_[ tid ] = new std::vector< std::vector< std::vector< Target > > >( num_threads, std::vector< std::vector< Target > >( kernel().connection_manager.get_min_delay(), std::vector< Target >( 0 ) ) );
   }
 
   send_buffer_spike_data_.resize( mpi_buffer_size_spike_data );
@@ -124,16 +123,6 @@
 
   send_recv_count_spike_data_per_rank_ = floor( send_buffer_spike_data_.size() / kernel().mpi_manager.get_num_processes() );
   send_recv_count_spike_data_in_int_per_rank_ = sizeof( SpikeData ) / sizeof( unsigned int ) * send_recv_count_spike_data_per_rank_ ;
-=======
-  spike_register_.clear();
-  // the following line does not compile with gcc <= 3.3.5
-  spike_register_.resize( kernel().vp_manager.get_num_threads(),
-    std::vector< std::vector< uint_t > >(
-                            kernel().connection_manager.get_min_delay() ) );
-  for ( size_t j = 0; j < spike_register_.size(); ++j )
-    for ( size_t k = 0; k < spike_register_[ j ].size(); ++k )
-      spike_register_[ j ][ k ].clear();
->>>>>>> e0a071fc
 
   offgrid_spike_register_.clear();
   // the following line does not compile with gcc <= 3.3.5
@@ -274,7 +263,6 @@
 void
 EventDeliveryManager::collocate_buffers_( bool done )
 {
-<<<<<<< HEAD
   assert( false );
   // // count number of spikes in registers
   // int num_spikes = 0;
@@ -315,10 +303,10 @@
   //     global_grid_spikes_.resize( kernel().mpi_manager.get_recv_buffer_size(), 0 );
 
   //   if ( num_spikes + ( kernel().vp_manager.get_num_threads()
-  //                       * kernel().connection_builder_manager.get_min_delay() )
+  //                       * kernel().connection_manager.get_min_delay() )
   //     > static_cast< uint_t >( kernel().mpi_manager.get_send_buffer_size() ) )
   //     local_grid_spikes_.resize(
-  //       ( num_spikes + ( kernel().connection_builder_manager.get_min_delay()
+  //       ( num_spikes + ( kernel().connection_manager.get_min_delay()
   //                        * kernel().vp_manager.get_num_threads() ) ),
   //       0 );
   //   else if ( local_grid_spikes_.size()
@@ -391,10 +379,10 @@
   //       kernel().mpi_manager.get_recv_buffer_size(), OffGridSpike( 0, 0.0 ) );
 
   //   if ( num_spikes + ( kernel().vp_manager.get_num_threads()
-  //                       * kernel().connection_builder_manager.get_min_delay() )
+  //                       * kernel().connection_manager.get_min_delay() )
   //     > static_cast< uint_t >( kernel().mpi_manager.get_send_buffer_size() ) )
   //     local_offgrid_spikes_.resize(
-  //       ( num_spikes + ( kernel().connection_builder_manager.get_min_delay()
+  //       ( num_spikes + ( kernel().connection_manager.get_min_delay()
   //                        * kernel().vp_manager.get_num_threads() ) ),
   //       OffGridSpike( 0, 0.0 ) );
   //   else if ( local_offgrid_spikes_.size()
@@ -464,8 +452,8 @@
   // if ( !off_grid_spiking_ ) // on_grid_spiking
   // {
   //   // prepare Time objects for every possible time stamp within min_delay_
-  //   std::vector< Time > prepared_timestamps( kernel().connection_builder_manager.get_min_delay() );
-  //   for ( size_t lag = 0; lag < ( size_t ) kernel().connection_builder_manager.get_min_delay();
+  //   std::vector< Time > prepared_timestamps( kernel().connection_manager.get_min_delay() );
+  //   for ( size_t lag = 0; lag < ( size_t ) kernel().connection_manager.get_min_delay();
   //         lag++ )
   //   {
   //     prepared_timestamps[ lag ] = kernel().simulation_manager.get_clock() - Time::step( lag );
@@ -475,7 +463,7 @@
   //   {
   //     size_t pid = kernel().mpi_manager.get_process_id( vp );
   //     int pos_pid = pos[ pid ];
-  //     int lag = kernel().connection_builder_manager.get_min_delay() - 1;
+  //     int lag = kernel().connection_manager.get_min_delay() - 1;
   //     while ( lag >= 0 )
   //     {
   //       index nid = global_grid_spikes_[ pos_pid ];
@@ -484,7 +472,7 @@
   //         // tell all local nodes about spikes on remote machines.
   //         se.set_stamp( prepared_timestamps[ lag ] );
   //         se.set_sender_gid( nid );
-  //         // kernel().connection_builder_manager.send( t, nid, se );
+  //         // kernel().connection_manager.send( t, nid, se );
   //       }
   //       else
   //       {
@@ -519,7 +507,7 @@
 
   //       kernel().model_manager.get_secondary_event_prototype( synid, t ) << readpos;
 
-  //       // kernel().connection_builder_manager.send_secondary(
+  //       // kernel().connection_manager.send_secondary(
   //       //   t, kernel().model_manager.get_secondary_event_prototype( synid, t ) );
   //     } // of while (true)
 
@@ -535,8 +523,8 @@
   // else // off grid spiking
   // {
   //   // prepare Time objects for every possible time stamp within min_delay_
-  //   std::vector< Time > prepared_timestamps( kernel().connection_builder_manager.get_min_delay() );
-  //   for ( size_t lag = 0; lag < ( size_t ) kernel().connection_builder_manager.get_min_delay();
+  //   std::vector< Time > prepared_timestamps( kernel().connection_manager.get_min_delay() );
+  //   for ( size_t lag = 0; lag < ( size_t ) kernel().connection_manager.get_min_delay();
   //         lag++ )
   //   {
   //     prepared_timestamps[ lag ] = kernel().simulation_manager.get_clock() - Time::step( lag );
@@ -546,7 +534,7 @@
   //   {
   //     size_t pid = kernel().mpi_manager.get_process_id( vp );
   //     int pos_pid = pos[ pid ];
-  //     int lag = kernel().connection_builder_manager.get_min_delay() - 1;
+  //     int lag = kernel().connection_manager.get_min_delay() - 1;
   //     while ( lag >= 0 )
   //     {
   //       index nid = global_offgrid_spikes_[ pos_pid ].get_gid();
@@ -556,7 +544,7 @@
   //         se.set_stamp( prepared_timestamps[ lag ] );
   //         se.set_sender_gid( nid );
   //         se.set_offset( global_offgrid_spikes_[ pos_pid ].get_offset() );
-  //         // kernel().connection_builder_manager.send( t, nid, se );
+  //         // kernel().connection_manager.send( t, nid, se );
   //       }
   //       else
   //       {
@@ -598,67 +586,6 @@
   while ( not done )
   {
 #pragma omp single
-=======
-  // count number of spikes in registers
-  int num_spikes = 0;
-  int num_grid_spikes = 0;
-  int num_offgrid_spikes = 0;
-  int uintsize_secondary_events = 0;
-
-  std::vector< std::vector< std::vector< uint_t > > >::iterator i;
-  std::vector< std::vector< uint_t > >::iterator j;
-  for ( i = spike_register_.begin(); i != spike_register_.end(); ++i )
-    for ( j = i->begin(); j != i->end(); ++j )
-      num_grid_spikes += j->size();
-
-  std::vector< std::vector< std::vector< OffGridSpike > > >::iterator it;
-  std::vector< std::vector< OffGridSpike > >::iterator jt;
-  for ( it = offgrid_spike_register_.begin();
-        it != offgrid_spike_register_.end();
-        ++it )
-    for ( jt = it->begin(); jt != it->end(); ++jt )
-      num_offgrid_spikes += jt->size();
-
-  // here we need to count the secondary events and take them
-  // into account in the size of the buffers
-  // assume that we already serialized all secondary
-  // events into the secondary_events_buffer_
-  // and that secondary_events_buffer_.size() contains the correct size
-  // of this buffer in units of uint_t
-
-  for ( j = secondary_events_buffer_.begin();
-        j != secondary_events_buffer_.end();
-        ++j )
-    uintsize_secondary_events += j->size();
-
-  // +1 because we need one end marker invalid_synindex
-  // +1 for bool-value done
-  num_spikes =
-    num_grid_spikes + num_offgrid_spikes + uintsize_secondary_events + 2;
-  if ( !off_grid_spiking_ ) // on grid spiking
-  {
-    // make sure buffers are correctly sized
-    if ( global_grid_spikes_.size()
-      != static_cast< uint_t >( kernel().mpi_manager.get_recv_buffer_size() ) )
-      global_grid_spikes_.resize(
-        kernel().mpi_manager.get_recv_buffer_size(), 0 );
-
-    if ( num_spikes + ( kernel().vp_manager.get_num_threads()
-                        * kernel().connection_manager.get_min_delay() )
-      > static_cast< uint_t >( kernel().mpi_manager.get_send_buffer_size() ) )
-      local_grid_spikes_.resize(
-        ( num_spikes + ( kernel().connection_manager.get_min_delay()
-                         * kernel().vp_manager.get_num_threads() ) ),
-        0 );
-    else if ( local_grid_spikes_.size()
-      < static_cast< uint_t >( kernel().mpi_manager.get_send_buffer_size() ) )
-      local_grid_spikes_.resize(
-        kernel().mpi_manager.get_send_buffer_size(), 0 );
-
-    // collocate the entries of spike_registers into local_grid_spikes__
-    std::vector< uint_t >::iterator pos = local_grid_spikes_.begin();
-    if ( num_offgrid_spikes == 0 )
->>>>>>> e0a071fc
     {
       completed_count = 0;
     } // of omp single; implicit barrier
@@ -675,39 +602,11 @@
 
     if ( completed_count == half_completed_count )
     {
-<<<<<<< HEAD
       set_complete_marker_spike_data_( tid );
 #pragma omp barrier
-=======
-      std::vector< OffGridSpike >::iterator n;
-      it = offgrid_spike_register_.begin();
-      for ( i = spike_register_.begin(); i != spike_register_.end(); ++i )
-      {
-        jt = it->begin();
-        for ( j = i->begin(); j != i->end(); ++j )
-        {
-          pos = std::copy( j->begin(), j->end(), pos );
-          for ( n = jt->begin(); n != jt->end(); ++n )
-          {
-            *pos = n->get_gid();
-            ++pos;
-          }
-          *pos = comm_marker_;
-          ++pos;
-          ++jt;
-        }
-        ++it;
-      }
-      for ( it = offgrid_spike_register_.begin();
-            it != offgrid_spike_register_.end();
-            ++it )
-        for ( jt = it->begin(); jt != it->end(); ++jt )
-          jt->clear();
->>>>>>> e0a071fc
     }
     sw_collocate.stop();
 
-<<<<<<< HEAD
    sw_communicate.start();
 #pragma omp single
     {
@@ -723,18 +622,6 @@
     completed_count += others_completed_tid;
 #pragma omp barrier
     if ( completed_count == max_completed_count )
-=======
-    // remove old spikes from the spike_register_
-    for ( i = spike_register_.begin(); i != spike_register_.end(); ++i )
-      for ( j = i->begin(); j != i->end(); ++j )
-        j->clear();
-
-    // here all spikes have been written to the local_grid_spikes buffer
-    // pos points to next position in this outgoing communication buffer
-    for ( j = secondary_events_buffer_.begin();
-          j != secondary_events_buffer_.end();
-          ++j )
->>>>>>> e0a071fc
     {
       done = true;
     }
@@ -759,7 +646,6 @@
   std::vector< unsigned int > send_buffer_end( assigned_ranks.size, 0 );
   for ( unsigned int rank = assigned_ranks.begin; rank < assigned_ranks.end; ++rank )
   {
-<<<<<<< HEAD
     // thread-local index of (global) rank
     const unsigned int lr_idx = rank % assigned_ranks.max_size;
     assert( lr_idx < assigned_ranks.size );
@@ -792,51 +678,6 @@
             return is_spike_register_empty;
 	  }
           else
-=======
-    // make sure buffers are correctly sized
-    if ( global_offgrid_spikes_.size()
-      != static_cast< uint_t >( kernel().mpi_manager.get_recv_buffer_size() ) )
-      global_offgrid_spikes_.resize(
-        kernel().mpi_manager.get_recv_buffer_size(), OffGridSpike( 0, 0.0 ) );
-
-    if ( num_spikes + ( kernel().vp_manager.get_num_threads()
-                        * kernel().connection_manager.get_min_delay() )
-      > static_cast< uint_t >( kernel().mpi_manager.get_send_buffer_size() ) )
-      local_offgrid_spikes_.resize(
-        ( num_spikes + ( kernel().connection_manager.get_min_delay()
-                         * kernel().vp_manager.get_num_threads() ) ),
-        OffGridSpike( 0, 0.0 ) );
-    else if ( local_offgrid_spikes_.size()
-      < static_cast< uint_t >( kernel().mpi_manager.get_send_buffer_size() ) )
-      local_offgrid_spikes_.resize(
-        kernel().mpi_manager.get_send_buffer_size(), OffGridSpike( 0, 0.0 ) );
-
-    // collocate the entries of spike_registers into local_offgrid_spikes__
-    std::vector< OffGridSpike >::iterator pos = local_offgrid_spikes_.begin();
-    if ( num_grid_spikes == 0 )
-      for ( it = offgrid_spike_register_.begin();
-            it != offgrid_spike_register_.end();
-            ++it )
-        for ( jt = it->begin(); jt != it->end(); ++jt )
-        {
-          pos = std::copy( jt->begin(), jt->end(), pos );
-          pos->set_gid( comm_marker_ );
-          ++pos;
-        }
-    else
-    {
-      std::vector< uint_t >::iterator n;
-      i = spike_register_.begin();
-      for ( it = offgrid_spike_register_.begin();
-            it != offgrid_spike_register_.end();
-            ++it )
-      {
-        j = i->begin();
-        for ( jt = it->begin(); jt != it->end(); ++jt )
-        {
-          pos = std::copy( jt->begin(), jt->end(), pos );
-          for ( n = j->begin(); n != j->end(); ++n )
->>>>>>> e0a071fc
           {
             continue;
           }
@@ -852,7 +693,6 @@
     }
   }
 
-<<<<<<< HEAD
   for ( unsigned int rank = assigned_ranks.begin; rank < assigned_ranks.end; ++rank )
   {
     // thread-local index of (global) rank
@@ -868,14 +708,6 @@
       assert( send_buffer_idx[ lr_idx ] == send_buffer_begin[ lr_idx ] );
       send_buffer_spike_data_[ send_buffer_begin[ lr_idx ] ].set_invalid_marker();
     }
-=======
-    // empty offgrid_spike_register_
-    for ( it = offgrid_spike_register_.begin();
-          it != offgrid_spike_register_.end();
-          ++it )
-      for ( jt = it->begin(); jt != it->end(); ++jt )
-        jt->clear();
->>>>>>> e0a071fc
   }
 
   return is_spike_register_empty;
@@ -907,8 +739,8 @@
   SpikeEvent se;
 
   // prepare Time objects for every possible time stamp within min_delay_
-  std::vector< Time > prepared_timestamps( kernel().connection_builder_manager.get_min_delay() );
-  for ( size_t lag = 0; lag < ( size_t ) kernel().connection_builder_manager.get_min_delay();
+  std::vector< Time > prepared_timestamps( kernel().connection_manager.get_min_delay() );
+  for ( size_t lag = 0; lag < ( size_t ) kernel().connection_manager.get_min_delay();
         lag++ )
   {
     prepared_timestamps[ lag ] = kernel().simulation_manager.get_clock() + Time::step( lag + 1 );
@@ -916,7 +748,6 @@
 
   for ( unsigned int rank = 0; rank < kernel().mpi_manager.get_num_processes(); ++rank )
   {
-<<<<<<< HEAD
     // check last entry for completed marker
     if ( not recv_buffer_spike_data_[ ( rank + 1 ) * send_recv_count_spike_data_per_rank_ - 1 ].is_complete_marker() )
     {
@@ -936,7 +767,7 @@
       if ( spike_data.tid == tid )
       {
         se.set_stamp( prepared_timestamps[ spike_data.lag ] );
-        kernel().connection_builder_manager.send_5g( tid, spike_data.syn_index,
+        kernel().connection_manager.send_5g( tid, spike_data.syn_index,
                                                      spike_data.lcid, se );
       }
 
@@ -944,41 +775,6 @@
       if ( spike_data.is_end_marker() )
       {
         break;
-=======
-    // prepare Time objects for every possible time stamp within min_delay_
-    std::vector< Time > prepared_timestamps(
-      kernel().connection_manager.get_min_delay() );
-    for ( size_t lag = 0;
-          lag < ( size_t ) kernel().connection_manager.get_min_delay();
-          lag++ )
-    {
-      prepared_timestamps[ lag ] =
-        kernel().simulation_manager.get_clock() - Time::step( lag );
-    }
-
-    for ( size_t vp = 0;
-          vp < ( size_t ) kernel().vp_manager.get_num_virtual_processes();
-          ++vp )
-    {
-      size_t pid = kernel().mpi_manager.get_process_id( vp );
-      int pos_pid = pos[ pid ];
-      int lag = kernel().connection_manager.get_min_delay() - 1;
-      while ( lag >= 0 )
-      {
-        index nid = global_grid_spikes_[ pos_pid ];
-        if ( nid != static_cast< index >( comm_marker_ ) )
-        {
-          // tell all local nodes about spikes on remote machines.
-          se.set_stamp( prepared_timestamps[ lag ] );
-          se.set_sender_gid( nid );
-          kernel().connection_manager.send( t, nid, se );
-        }
-        else
-        {
-          --lag;
-        }
-        ++pos_pid;
->>>>>>> e0a071fc
       }
     }
   }
@@ -990,13 +786,12 @@
 void
 EventDeliveryManager::gather_target_data()
 {
-  assert( not kernel().connection_builder_manager.is_source_table_cleared() );
+  assert( not kernel().connection_manager.is_source_table_cleared() );
 
   // use calloc to zero initialize all entries
   TargetData* send_buffer_target_data = static_cast< TargetData* >( calloc( mpi_buffer_size_target_data, sizeof( TargetData) ) );
   TargetData* recv_buffer_target_data = static_cast< TargetData* >( calloc( mpi_buffer_size_target_data, sizeof( TargetData) ) );
 
-<<<<<<< HEAD
   // when a thread does not have any more spike to collocate and when
   // it detects a remote MPI rank is finished this cound is increased
   // by 1 in each case. only if all threads are done AND all threads
@@ -1014,8 +809,8 @@
     const thread tid = kernel().vp_manager.get_thread_id();
     bool me_completed_tid;
     bool others_completed_tid;
-    kernel().connection_builder_manager.prepare_target_table( tid );
-    kernel().connection_builder_manager.reset_source_table_entry_point( tid );
+    kernel().connection_manager.prepare_target_table( tid );
+    kernel().connection_manager.reset_source_table_entry_point( tid );
 
     // can not use while(true) and break in an omp structured block
     bool done = false;
@@ -1025,7 +820,7 @@
       {
         completed_count = 0;
       } // of omp single; implicit barrier
-      kernel().connection_builder_manager.restore_source_table_entry_point( tid );
+      kernel().connection_manager.restore_source_table_entry_point( tid );
 
       me_completed_tid = collocate_target_data_buffers_( tid, send_recv_count_target_data_per_rank, send_buffer_target_data );
 #pragma omp atomic
@@ -1036,16 +831,8 @@
         set_complete_marker_target_data_( tid, send_recv_count_target_data_per_rank, send_buffer_target_data );
 #pragma omp barrier
       }
-=======
-    for ( size_t pid = 0;
-          pid < ( size_t ) kernel().mpi_manager.get_num_processes();
-          ++pid )
-    {
-      std::vector< uint_t >::iterator readpos =
-        global_grid_spikes_.begin() + pos[ pid ];
->>>>>>> e0a071fc
-
-      kernel().connection_builder_manager.save_source_table_entry_point( tid );      
+
+      kernel().connection_manager.save_source_table_entry_point( tid );      
 #pragma omp single
       {
         unsigned int* send_buffer_int = reinterpret_cast< unsigned int* >( &send_buffer_target_data[0] );
@@ -1066,7 +853,6 @@
     } // of while(true)
   } // of omp parallel
 
-<<<<<<< HEAD
   free( send_buffer_target_data );
   free( recv_buffer_target_data );
 }
@@ -1075,14 +861,6 @@
 EventDeliveryManager::collocate_target_data_buffers_( const thread tid, const unsigned int num_target_data_per_rank, TargetData* send_buffer )
 {
   AssignedRanks assigned_ranks = kernel().vp_manager.get_assigned_ranks( tid );
-=======
-        kernel().model_manager.get_secondary_event_prototype( synid, t )
-          << readpos;
-
-        kernel().connection_manager.send_secondary(
-          t, kernel().model_manager.get_secondary_event_prototype( synid, t ) );
-      } // of while (true)
->>>>>>> e0a071fc
 
   unsigned int num_target_data_written = 0;
   index target_rank;
@@ -1102,7 +880,6 @@
   std::vector< unsigned int > send_buffer_end( assigned_ranks.size, 0 );
   for ( unsigned int rank = assigned_ranks.begin; rank < assigned_ranks.end; ++rank )
   {
-<<<<<<< HEAD
     // thread-local index of (global) rank
     const unsigned int lr_idx = rank % assigned_ranks.max_size;
     assert( lr_idx < assigned_ranks.size );
@@ -1114,47 +891,18 @@
 
   while ( true )
   {
-    valid_next_target_data = kernel().connection_builder_manager.get_next_target_data( tid, target_rank, next_target_data, assigned_ranks.begin, assigned_ranks.end );
+    valid_next_target_data = kernel().connection_manager.get_next_target_data( tid, target_rank, next_target_data, assigned_ranks.begin, assigned_ranks.end );
     if ( valid_next_target_data ) // add valid entry to MPI buffer
     {
       const unsigned int lr_idx = target_rank % assigned_ranks.max_size;
       if ( send_buffer_idx[ lr_idx ] == send_buffer_end[ lr_idx ] )
-=======
-    // prepare Time objects for every possible time stamp within min_delay_
-    std::vector< Time > prepared_timestamps(
-      kernel().connection_manager.get_min_delay() );
-    for ( size_t lag = 0;
-          lag < ( size_t ) kernel().connection_manager.get_min_delay();
-          lag++ )
-    {
-      prepared_timestamps[ lag ] =
-        kernel().simulation_manager.get_clock() - Time::step( lag );
-    }
-
-    for ( size_t vp = 0;
-          vp < ( size_t ) kernel().vp_manager.get_num_virtual_processes();
-          ++vp )
-    {
-      size_t pid = kernel().mpi_manager.get_process_id( vp );
-      int pos_pid = pos[ pid ];
-      int lag = kernel().connection_manager.get_min_delay() - 1;
-      while ( lag >= 0 )
->>>>>>> e0a071fc
-      {
-        kernel().connection_builder_manager.reject_last_target_data( tid );
-        kernel().connection_builder_manager.save_source_table_entry_point( tid );
+      {
+        kernel().connection_manager.reject_last_target_data( tid );
+        kernel().connection_manager.save_source_table_entry_point( tid );
         is_source_table_read = false;
         if ( num_target_data_written == ( num_target_data_per_rank * assigned_ranks.size ) ) // buffer is full
         {
-<<<<<<< HEAD
           return is_source_table_read;
-=======
-          // tell all local nodes about spikes on remote machines.
-          se.set_stamp( prepared_timestamps[ lag ] );
-          se.set_sender_gid( nid );
-          se.set_offset( global_offgrid_spikes_[ pos_pid ].get_offset() );
-          kernel().connection_manager.send( t, nid, se );
->>>>>>> e0a071fc
         }
         else
         {
@@ -1191,7 +939,6 @@
 void
 nest::EventDeliveryManager::set_complete_marker_target_data_( const thread tid, const unsigned int num_target_data_per_rank, TargetData* send_buffer )
 {
-<<<<<<< HEAD
   AssignedRanks assigned_ranks = kernel().vp_manager.get_assigned_ranks( tid );
 
   for ( unsigned int target_rank = assigned_ranks.begin; target_rank < assigned_ranks.end; ++target_rank )
@@ -1199,15 +946,6 @@
     const unsigned int idx = ( target_rank + 1 ) * num_target_data_per_rank - 1;
     send_buffer[ idx ].set_complete_marker();
   }
-=======
-  collocate_buffers_( done );
-  if ( off_grid_spiking_ )
-    kernel().mpi_manager.communicate(
-      local_offgrid_spikes_, global_offgrid_spikes_, displacements_ );
-  else
-    kernel().mpi_manager.communicate(
-      local_grid_spikes_, global_grid_spikes_, displacements_ );
->>>>>>> e0a071fc
 }
 
 bool
@@ -1234,7 +972,7 @@
       const TargetData& target_data = recv_buffer[ rank * num_target_data_per_rank + i ];
       if ( target_data.tid == tid )
       {
-        kernel().connection_builder_manager.add_target( tid, target_data );
+        kernel().connection_manager.add_target( tid, target_data );
       }
 
       // is this the last target from this rank?
