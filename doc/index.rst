--- conflicted
+++ resolved
@@ -121,9 +121,6 @@
 
 -  use NEST for your research,
 -  modify and improve NEST according to your needs,
-<<<<<<< HEAD
--  distribute NEST to others under the same license.
-=======
 -  distribute NEST to others under the same license.
 
 Acknowledgements
@@ -151,5 +148,4 @@
   :target: https://www.humanbrainproject.eu/
 .. image:: _static/img/EBRAINS.svg
   :width: 25 %
-  :target: https://ebrains.eu/
->>>>>>> bbe27f7c
+  :target: https://ebrains.eu/