--- conflicted
+++ resolved
@@ -79,13 +79,8 @@
 /a 		4. def
 /b 		80.5 def
 /E_rev		[20.0 0.0 -85.0] def % synaptic reversal potentials  
-<<<<<<< HEAD
-/taus_decay     [40.0 20.0 30.0] def % synaptic decay times  
-/taus_rise	[20.0 10.0 5.0] def % synaptic rise times  
-=======
 /tau_decay     [40.0 20.0 30.0] def % synaptic decay times  
 /tau_rise	[20.0 10.0 5.0] def % synaptic rise times  
->>>>>>> 5003e2b3
 /weights	[0.1 0.2 0.15] def % synaptic weights
 /delays     	[1. 100. 130.] def % ms - synaptic delays
 /spike_time 	10. def
@@ -107,13 +102,8 @@
 % Creates one aeif_conf_beta_multisynapse neuron
 /aeif_cond_beta_multisynapse Create /multisynapse_neuron Set
 multisynapse_neuron << /E_rev E_rev
-<<<<<<< HEAD
-                       /taus_decay taus_decay
-                       /taus_rise taus_rise
-=======
                        /tau_decay tau_decay
                        /tau_rise tau_rise
->>>>>>> 5003e2b3
                        /V_peak V_peak
                        /a a
                        /b b
@@ -152,11 +142,7 @@
 {
 	Vrest sub /V_cur exch def % subtracts resting potential from V 
 	dt mul /t_cur exch def % current time in ms
-<<<<<<< HEAD
-	[E_rev taus_rise taus_decay weights delays] % loop on connections
-=======
 	[E_rev tau_rise tau_decay weights delays] % loop on connections
->>>>>>> 5003e2b3
 	{
 		/delay exch def % synaptic delay
 		/W exch def % synaptic weight
