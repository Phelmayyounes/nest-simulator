--- conflicted
+++ resolved
@@ -158,17 +158,7 @@
 void
 nest::weight_recorder::set_status( const DictionaryDatum& d )
 {
-<<<<<<< HEAD
   RecordingDevice::set_status( d );
-=======
-  if ( d->known( names::precise_times ) )
-  {
-    user_set_precise_times_ = true;
-  }
-
-  device_.set_status( d );
-
->>>>>>> e2e58c01
   P_.set( d );
 }
 
