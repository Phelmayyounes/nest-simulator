--- conflicted
+++ resolved
@@ -106,15 +106,10 @@
 
 
   void
-<<<<<<< HEAD
-  check_connection( Node& s, Node& t, rport receptor_type, const CommonPropertiesType& )
-=======
   check_connection( Node& s,
     Node& t,
     rport receptor_type,
-    double_t,
     const CommonPropertiesType& )
->>>>>>> e0a071fc
   {
     EventType ge;
 
