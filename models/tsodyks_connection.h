/*
 *  tsodyks_connection.h
 *
 *  This file is part of NEST.
 *
 *  Copyright (C) 2004 The NEST Initiative
 *
 *  NEST is free software: you can redistribute it and/or modify
 *  it under the terms of the GNU General Public License as published by
 *  the Free Software Foundation, either version 2 of the License, or
 *  (at your option) any later version.
 *
 *  NEST is distributed in the hope that it will be useful,
 *  but WITHOUT ANY WARRANTY; without even the implied warranty of
 *  MERCHANTABILITY or FITNESS FOR A PARTICULAR PURPOSE.  See the
 *  GNU General Public License for more details.
 *
 *  You should have received a copy of the GNU General Public License
 *  along with NEST.  If not, see <http://www.gnu.org/licenses/>.
 *
 */

#ifndef TSODYKS_CONNECTION_H
#define TSODYKS_CONNECTION_H


/* BeginDocumentation
  Name: tsodyks_synapse - Synapse type with short term plasticity.

  Description:
   This synapse model implements synaptic short-term depression and short-term
   facilitation according to [1]. In particular it solves Eqs (3) and (4) from
   this paper in an exact manner.

   Synaptic depression is motivated by depletion of vesicles in the readily
   releasable pool of synaptic vesicles (variable x in equation (3)). Synaptic
   facilitation comes about by a presynaptic increase of release probability,
   which is modeled by variable U in Eq (4).
   The original interpretation of variable y is the amount of glutamate
   concentration in the synaptic cleft. In [1] this variable is taken to be
   directly proportional to the synaptic current caused in the postsynaptic
   neuron (with the synaptic weight w as a proportionality constant). In order
   to reproduce the results of [1] and to use this model of synaptic plasticity
   in its original sense, the user therefore has to ensure the following
   conditions:

   1.) The postsynaptic neuron must be of type iaf_psc_exp or iaf_tum_2000,
   because these neuron models have a postsynaptic current which decays
   exponentially.

   2.) The time constant of each tsodyks_synapse targeting a particular neuron
   must be chosen equal to that neuron's synaptic time constant. In particular
   that means that all synapses targeting a particular neuron have the same
   parameter tau_psc.

   However, there are no technical restrictions using this model of synaptic
   plasticity also in conjunction with neuron models that have a different
   dynamics for their synaptic current or conductance. The effective synaptic
   weight, which will be transmitted to the postsynaptic neuron upon occurrence
   of a spike at time t is u(t)*x(t)*w, where u(t) and x(t) are defined in
   Eq (3) and (4), w is the synaptic weight specified upon connection.
   The interpretation is as follows: The quantity u(t)*x(t) is the release
   probability times the amount of releasable synaptic vesicles at time t of the
   presynaptic neuron's spike, so this equals the amount of transmitter expelled
   into the synaptic cleft.
   The amount of transmitter than relaxes back to 0 with time constant tau_psc
   of the synapse's variable y. Since the dynamics of y(t) is linear, the
   postsynaptic neuron can reconstruct from the amplitude of the synaptic
   impulse u(t)*x(t)*w the full shape of y(t). The postsynaptic neuron, however,
   might choose to have a synaptic current that is not necessarily identical to
   the concentration of transmitter y(t) in the synaptic cleft. It may realize
   an arbitrary postsynaptic effect depending on y(t).

   Parameters:
     The following parameters can be set in the status dictionary:
     U         double - maximum probability of release [0,1]
     tau_psc   double - time constant of synaptic current in ms
     tau_fac   double - time constant for facilitation in ms
     tau_rec   double - time constant for depression in ms
     x         double - initial fraction of synaptic vesicles in the readily
                        releasable pool [0,1]
     y         double - initial fraction of synaptic vesicles in the synaptic
                        cleft [0,1]

  References:
   [1] Tsodyks, Uziel, Markram (2000) Synchrony Generation in Recurrent Networks
       with Frequency-Dependent Synapses. Journal of Neuroscience, vol 20 RC50

  Transmits: SpikeEvent

  FirstVersion: March 2006
  Author: Moritz Helias
  SeeAlso: synapsedict, stdp_synapse, static_synapse, iaf_psc_exp, iaf_tum_2000
*/


/**
 * Class representing a synapse with Tsodyks short term plasticity.
 * A suitable Connector containing these connections can be obtained from the
 * template GenericConnector.
 */

// C++ includes:
#include <cmath>

// Includes from nestkernel:
#include "connection.h"

namespace nest
{

template < typename targetidentifierT >
class TsodyksConnection : public Connection< targetidentifierT >
{
public:
  typedef CommonSynapseProperties CommonPropertiesType;
  typedef Connection< targetidentifierT > ConnectionBase;

  /**
   * Default Constructor.
   * Sets default values for all parameters. Needed by GenericConnectorModel.
   */
  TsodyksConnection();

  /**
     * Copy constructor from a property object.
     * Needs to be defined properly in order for GenericConnector to work.
     */
  TsodyksConnection( const TsodyksConnection& );

  /**
   * Default Destructor.
   */
  ~TsodyksConnection()
  {
  }

  // Explicitly declare all methods inherited from the dependent base
  // ConnectionBase. This avoids explicit name prefixes in all places these
  // functions are used. Since ConnectionBase depends on the template parameter,
  // they are not automatically found in the base class.
  using ConnectionBase::get_delay_steps;
  using ConnectionBase::get_delay;
  using ConnectionBase::get_rport;
  using ConnectionBase::get_target;

  /**
   * Get all properties of this connection and put them into a dictionary.
   */
  void get_status( DictionaryDatum& d ) const;

  /**
   * Set properties of this connection from the values given in dictionary.
   */
  void set_status( const DictionaryDatum& d, ConnectorModel& cm );

  /**
   * Send an event to the receiver of this connection.
   * \param e The event to send
   * \param cp Common properties to all synapses (empty).
   */
<<<<<<< HEAD
  void send( Event& e, thread t, const CommonSynapseProperties& cp );
=======
  void send( Event& e,
    thread t,
    double_t t_lastspike,
    const CommonSynapseProperties& cp );
>>>>>>> e0a071fc

  class ConnTestDummyNode : public ConnTestDummyNodeBase
  {
  public:
    // Ensure proper overriding of overloaded virtual functions.
    // Return values from functions are ignored.
    using ConnTestDummyNodeBase::handles_test_event;
    port
    handles_test_event( SpikeEvent&, rport )
    {
      return invalid_port_;
    }
  };

  void
<<<<<<< HEAD
  check_connection( Node& s, Node& t, rport receptor_type, const CommonPropertiesType& )
=======
  check_connection( Node& s,
    Node& t,
    rport receptor_type,
    double_t,
    const CommonPropertiesType& )
>>>>>>> e0a071fc
  {
    ConnTestDummyNode dummy_target;
    ConnectionBase::check_connection_( dummy_target, s, t, receptor_type );
  }

  void
  set_weight( double_t w )
  {
    weight_ = w;
  }

private:
  double_t weight_;
  double_t tau_psc_; //!< [ms] time constant of postsyn current
  double_t tau_fac_; //!< [ms] time constant for fascilitation
  double_t tau_rec_; //!< [ms] time constant for recovery
  double_t U_;       //!< asymptotic value of probability of release
  double_t x_;       //!< amount of resources in recovered state
  double_t y_;       //!< amount of resources in active state
  double_t u_;       //!< actual probability of release
  double_t t_lastspike_;
};


/**
 * Send an event to the receiver of this connection.
 * \param e The event to send
 * \param p The port under which this connection is stored in the Connector.
 */
template < typename targetidentifierT >
inline void
TsodyksConnection< targetidentifierT >::send( Event& e,
  thread t,
  const CommonSynapseProperties& )
{
  const double_t t_spike = e.get_stamp().get_ms();
  const double_t h = t_spike - t_lastspike_;

  Node* target = get_target( t );


  // t_lastspike_ = 0 initially
  // this has no influence on the dynamics, IF y = z = 0 initially
  // !!! x != 1.0 -> z != 0.0 -> t_lastspike_=0 has influence on dynamics

  // propagator
  // TODO: use expm1 here instead, where applicable
  double_t Puu = ( tau_fac_ == 0.0 ) ? 0.0 : std::exp( -h / tau_fac_ );
  double_t Pyy = std::exp( -h / tau_psc_ );
  double_t Pzz = std::exp( -h / tau_rec_ );

  double_t Pxy = ( ( Pzz - 1.0 ) * tau_rec_ - ( Pyy - 1.0 ) * tau_psc_ )
    / ( tau_psc_ - tau_rec_ );
  double_t Pxz = 1.0 - Pzz;

  double_t z = 1.0 - x_ - y_;

  // propagation t_lastspike_ -> t_spike
  // don't change the order !

  u_ *= Puu;
  x_ += Pxy * y_ + Pxz * z;
  y_ *= Pyy;

  // delta function u
  u_ += U_ * ( 1.0 - u_ );

  // postsynaptic current step caused by incoming spike
  double_t delta_y_tsp = u_ * x_;

  // delta function x, y
  x_ -= delta_y_tsp;
  y_ += delta_y_tsp;


  e.set_receiver( *target );
  e.set_weight( delta_y_tsp * weight_ );
  e.set_delay( get_delay_steps() );
  e.set_rport( get_rport() );
  e();

  t_lastspike_ = t_spike;
}

template < typename targetidentifierT >
TsodyksConnection< targetidentifierT >::TsodyksConnection()
  : ConnectionBase()
  , weight_( 1.0 )
  , tau_psc_( 3.0 )
  , tau_fac_( 0.0 )
  , tau_rec_( 800.0 )
  , U_( 0.5 )
  , x_( 1.0 )
  , y_( 0.0 )
  , u_( 0.0 )
  , t_lastspike_( 0.0 )
{
}

template < typename targetidentifierT >
TsodyksConnection< targetidentifierT >::TsodyksConnection(
  const TsodyksConnection& rhs )
  : ConnectionBase( rhs )
  , weight_( rhs.weight_ )
  , tau_psc_( rhs.tau_psc_ )
  , tau_fac_( rhs.tau_fac_ )
  , tau_rec_( rhs.tau_rec_ )
  , U_( rhs.U_ )
  , x_( rhs.x_ )
  , y_( rhs.y_ )
  , u_( rhs.u_ )
  , t_lastspike_( rhs.t_lastspike_ )
{
}

template < typename targetidentifierT >
void
TsodyksConnection< targetidentifierT >::get_status( DictionaryDatum& d ) const
{
  ConnectionBase::get_status( d );
  def< double_t >( d, names::weight, weight_ );

  def< double_t >( d, "U", U_ );
  def< double_t >( d, "tau_psc", tau_psc_ );
  def< double_t >( d, "tau_rec", tau_rec_ );
  def< double_t >( d, "tau_fac", tau_fac_ );
  def< double_t >( d, "x", x_ );
  def< double_t >( d, "y", y_ );
  def< double_t >( d, "u", u_ );
  def< long_t >( d, names::size_of, sizeof( *this ) );
}

template < typename targetidentifierT >
void
TsodyksConnection< targetidentifierT >::set_status( const DictionaryDatum& d,
  ConnectorModel& cm )
{
  // Handle parameters that may throw an exception first, so we can leave the
  // synapse untouched
  // in case of invalid parameter values
  double_t x = x_;
  double_t y = y_;
  updateValue< double_t >( d, "x", x );
  updateValue< double_t >( d, "y", y );

  if ( x + y > 1.0 )
    throw BadProperty( "x + y must be <= 1.0." );

  x_ = x;
  y_ = y;

  ConnectionBase::set_status( d, cm );
  updateValue< double_t >( d, names::weight, weight_ );

  updateValue< double_t >( d, "U", U_ );
  if ( U_ > 1.0 || U_ < 0.0 )
    throw BadProperty( "U must be in [0,1]." );

  updateValue< double_t >( d, "tau_psc", tau_psc_ );
  if ( tau_psc_ <= 0.0 )
    throw BadProperty( "tau_psc must be > 0." );

  updateValue< double_t >( d, "tau_rec", tau_rec_ );
  if ( tau_rec_ <= 0.0 )
    throw BadProperty( "tau_rec must be > 0." );

  updateValue< double_t >( d, "tau_fac", tau_fac_ );
  if ( tau_fac_ < 0.0 )
    throw BadProperty( "tau_fac must be >= 0." );

  updateValue< double_t >( d, "u", u_ );
}

} // namespace

#endif // TSODYKS_CONNECTION_H<|MERGE_RESOLUTION|>--- conflicted
+++ resolved
@@ -159,14 +159,9 @@
    * \param e The event to send
    * \param cp Common properties to all synapses (empty).
    */
-<<<<<<< HEAD
-  void send( Event& e, thread t, const CommonSynapseProperties& cp );
-=======
   void send( Event& e,
     thread t,
-    double_t t_lastspike,
     const CommonSynapseProperties& cp );
->>>>>>> e0a071fc
 
   class ConnTestDummyNode : public ConnTestDummyNodeBase
   {
@@ -182,15 +177,10 @@
   };
 
   void
-<<<<<<< HEAD
-  check_connection( Node& s, Node& t, rport receptor_type, const CommonPropertiesType& )
-=======
   check_connection( Node& s,
     Node& t,
     rport receptor_type,
-    double_t,
     const CommonPropertiesType& )
->>>>>>> e0a071fc
   {
     ConnTestDummyNode dummy_target;
     ConnectionBase::check_connection_( dummy_target, s, t, receptor_type );
