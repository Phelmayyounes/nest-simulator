--- conflicted
+++ resolved
@@ -76,11 +76,7 @@
 exclude_files = [
     'doc/copyright_header.cpp',
     'doc/copyright_header.py',
-<<<<<<< HEAD
-    'do_tests.py',
     'libnestutil/compose.hpp',
-=======
->>>>>>> 6997cae6
     'libnestutil/config.h',
     'libnestutil/randutils.hpp',
     'nestrc.sli',
