--- conflicted
+++ resolved
@@ -75,11 +75,7 @@
 l = tp.CreateLayer({'rows': 5,
                     'columns': 5,
                     'elements': 'iaf_psc_alpha'})
-<<<<<<< HEAD
-# { end #}
-=======
-#{ end #}
->>>>>>> e813ef37
+#{ end #}
 
 fig = tp.PlotLayer(l, nodesize=50)
 beautify_layer(l, fig, xlabel='x-axis (columns)', ylabel='y-axis (rows)')
@@ -119,11 +115,7 @@
                     'columns': 5,
                     'extent': [2.0, 0.5],
                     'elements': 'iaf_psc_alpha'})
-<<<<<<< HEAD
-# { end #}
-=======
-#{ end #}
->>>>>>> e813ef37
+#{ end #}
 
 fig = tp.PlotLayer(l, nodesize=50)
 beautify_layer(l, fig, xlabel='x-axis (columns)', ylabel='y-axis (rows)')
@@ -146,11 +138,7 @@
 
 nest.ResetKernel()
 
-<<<<<<< HEAD
-# { layer3 #}
-=======
 #{ layer3 #}
->>>>>>> e813ef37
 l1 = tp.CreateLayer({'rows': 5, 'columns': 5, 'elements': 'iaf_psc_alpha'})
 l2 = tp.CreateLayer({'rows': 5, 'columns': 5, 'elements': 'iaf_psc_alpha',
                      'center': [-1., 1.]})
@@ -202,11 +190,7 @@
        for j in range(50)]
 l = tp.CreateLayer({'positions': pos,
                     'elements': 'iaf_psc_alpha'})
-<<<<<<< HEAD
-# { end #}
-=======
-#{ end #}
->>>>>>> e813ef37
+#{ end #}
 
 fig = tp.PlotLayer(l, nodesize=50)
 beautify_layer(l, fig, xlabel='x-axis (columns)', ylabel='y-axis (rows)',
@@ -226,11 +210,7 @@
         np.random.uniform(-0.5, 0.5)] for j in range(200)]
 l = tp.CreateLayer({'positions': pos,
                     'elements': 'iaf_psc_alpha'})
-<<<<<<< HEAD
-# { end #}
-=======
-#{ end #}
->>>>>>> e813ef37
+#{ end #}
 
 fig = tp.PlotLayer(l, nodesize=50)
 
