--- conflicted
+++ resolved
@@ -309,10 +309,7 @@
   {
     center = getValue< std::vector< double > >( d, names::anchor );
   }
-<<<<<<< HEAD
-=======
-
->>>>>>> 4a373f7c
+
   const double outer = getValue< double >( d, names::outer_radius );
   const double inner = getValue< double >( d, names::inner_radius );
   if ( inner >= outer )
