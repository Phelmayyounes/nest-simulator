--- conflicted
+++ resolved
@@ -62,21 +62,6 @@
 install( FILES sli/topology-interface.sli
     DESTINATION ${CMAKE_INSTALL_DATADIR}/sli )
 
-<<<<<<< HEAD
-file( GLOB topo_unittests "testsuite/unittests/*" )
-install( FILES ${topo_unittests}
-    DESTINATION ${CMAKE_INSTALL_DOCDIR}/topology/unittests
-    )
-
-file( GLOB topo_mpitests "testsuite/mpitests/*" )
-install( FILES ${topo_mpitests}
-    DESTINATION ${CMAKE_INSTALL_DOCDIR}/topology/mpitests
-    )
-=======
-install( FILES doc/Topology_UserManual.pdf
-    DESTINATION ${CMAKE_INSTALL_DOCDIR}/topology )
->>>>>>> a12db1c1
-
 FILTER_HEADERS("${topo_sources}" install_headers )
 install( FILES ${install_headers}
     DESTINATION ${CMAKE_INSTALL_INCLUDEDIR}/nest)